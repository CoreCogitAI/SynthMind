{
<<<<<<< HEAD
  "name": "@elizaos/client-lens",
  "version": "0.1.7-alpha.1",
  "main": "dist/index.js",
  "type": "module",
  "types": "dist/index.d.ts",
  "dependencies": {
    "@elizaos/core": "workspace:*",
    "@lens-protocol/client": "2.2.0",
    "@lens-protocol/metadata": "1.2.0",
    "arweave": "1.15.5",
    "axios": "^1.7.9",
    "viem": "^2.13.8"
  },
  "devDependencies": {
    "tsup": "^8.3.5"
  },
  "peerDependencies": {
    "@elizaos/core": "workspace:*"
  },
  "scripts": {
    "build": "tsup --format esm --dts",
    "dev": "tsup --format esm --dts --watch"
  }
=======
    "name": "@elizaos/client-lens",
    "version": "0.1.7-alpha.1",
    "main": "dist/index.js",
    "type": "module",
    "types": "dist/index.d.ts",
    "dependencies": {
        "@elizaos/core": "workspace:*",
        "@lens-protocol/client": "2.2.0",
        "@lens-protocol/metadata": "1.2.0",
        "axios": "^1.7.9",
        "viem": "^2.13.8"
    },
    "devDependencies": {
        "tsup": "^8.3.5"
    },
    "peerDependencies": {
        "@elizaos/core": "workspace:*"
    },
    "scripts": {
        "build": "tsup --format esm --dts",
        "dev": "tsup --format esm --dts --watch"
    }
>>>>>>> d187801d
}<|MERGE_RESOLUTION|>--- conflicted
+++ resolved
@@ -1,5 +1,4 @@
 {
-<<<<<<< HEAD
   "name": "@elizaos/client-lens",
   "version": "0.1.7-alpha.1",
   "main": "dist/index.js",
@@ -23,28 +22,3 @@
     "build": "tsup --format esm --dts",
     "dev": "tsup --format esm --dts --watch"
   }
-=======
-    "name": "@elizaos/client-lens",
-    "version": "0.1.7-alpha.1",
-    "main": "dist/index.js",
-    "type": "module",
-    "types": "dist/index.d.ts",
-    "dependencies": {
-        "@elizaos/core": "workspace:*",
-        "@lens-protocol/client": "2.2.0",
-        "@lens-protocol/metadata": "1.2.0",
-        "axios": "^1.7.9",
-        "viem": "^2.13.8"
-    },
-    "devDependencies": {
-        "tsup": "^8.3.5"
-    },
-    "peerDependencies": {
-        "@elizaos/core": "workspace:*"
-    },
-    "scripts": {
-        "build": "tsup --format esm --dts",
-        "dev": "tsup --format esm --dts --watch"
-    }
->>>>>>> d187801d
-}