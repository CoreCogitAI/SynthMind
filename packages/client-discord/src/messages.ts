--- conflicted
+++ resolved
@@ -707,50 +707,6 @@
         );
     }
 
-<<<<<<< HEAD
-    private _isMessageForMe(message: DiscordMessage): boolean {
-        const isMentioned = message.mentions.users?.has(
-            this.client.user?.id as string
-        );
-        const guild = message.guild;
-        const member = guild?.members.cache.get(this.client.user?.id as string);
-        const nickname = member?.nickname;
-
-        // Don't consider role mentions as direct mentions
-        const hasRoleMentionOnly =
-            message.mentions.roles.size > 0 && !isMentioned;
-
-        // If it's only a role mention and we're in team mode, let team logic handle it
-        if (
-            hasRoleMentionOnly &&
-            this.runtime.character.clientConfig?.discord?.isPartOfTeam
-        ) {
-            return false;
-        }
-
-        return (
-            isMentioned ||
-            (!this.runtime.character.clientConfig?.discord
-                ?.shouldRespondOnlyToMentions &&
-                (message.content
-                    .toLowerCase()
-                    .includes(
-                        this.client.user?.username.toLowerCase() as string
-                    ) ||
-                    message.content
-                        .toLowerCase()
-                        .includes(
-                            this.client.user?.tag.toLowerCase() as string
-                        ) ||
-                    (nickname &&
-                        message.content
-                            .toLowerCase()
-                            .includes(nickname.toLowerCase()))))
-        );
-    }
-
-=======
->>>>>>> e37fb6d6
     private async _analyzeContextSimilarity(
         currentMessage: string,
         previousContext?: MessageContext,
