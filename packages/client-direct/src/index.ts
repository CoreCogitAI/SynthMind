--- conflicted
+++ resolved
@@ -383,13 +383,9 @@
 
     public start(port: number) {
         this.server = this.app.listen(port, () => {
-<<<<<<< HEAD
-            elizaLogger.success(`REST API bound to 0.0.0.0:${port}. If running locally, access it at http://localhost:${port}.`);
-=======
             elizaLogger.success(
                 `REST API bound to 0.0.0.0:${port}. If running locally, access it at http://localhost:${port}.`
             );
->>>>>>> e37fb6d6
         });
 
         // Handle graceful shutdown
