# Cache Configs
CACHE_STORE=database # Defaults to database. Other available cache store: redis and filesystem
REDIS_URL= # Redis URL - could be a local redis instance or cloud hosted redis. Also support rediss:// urls

# Discord Configuration
DISCORD_APPLICATION_ID=
DISCORD_API_TOKEN=              # Bot token
DISCORD_VOICE_CHANNEL_ID=       # The ID of the voice channel the bot should join (optional)

# AI Model API Keys
OPENAI_API_KEY=                 # OpenAI API key, starting with sk-
SMALL_OPENAI_MODEL=             # Default: gpt-4o-mini
MEDIUM_OPENAI_MODEL=            # Default: gpt-4o
LARGE_OPENAI_MODEL=             # Default: gpt-4o
EMBEDDING_OPENAI_MODEL=         # Default: text-embedding-3-small
IMAGE_OPENAI_MODEL=             # Default: dall-e-3

# Eternal AI's Decentralized Inference API
ETERNALAI_URL=
ETERNALAI_MODEL=                # Default: "neuralmagic/Meta-Llama-3.1-405B-Instruct-quantized.w4a16"
ETERNALAI_API_KEY=

GROK_API_KEY=                   # GROK API Key
GROQ_API_KEY=                   # Starts with gsk_
OPENROUTER_API_KEY=
GOOGLE_GENERATIVE_AI_API_KEY=   # Gemini API key

ALI_BAILIAN_API_KEY=            # Ali Bailian API Key
NANOGPT_API_KEY=                # NanoGPT API Key

HYPERBOLIC_API_KEY=             # Hyperbolic API Key
HYPERBOLIC_MODEL=
IMAGE_HYPERBOLIC_MODEL=         # Default: FLUX.1-dev
SMALL_HYPERBOLIC_MODEL=         # Default: meta-llama/Llama-3.2-3B-Instruct
MEDIUM_HYPERBOLIC_MODEL=        # Default: meta-llama/Meta-Llama-3.1-70B-Instruct
LARGE_HYPERBOLIC_MODEL=         # Default: meta-llama/Meta-Llama-3.1-405-Instruct

# Speech Synthesis
ELEVENLABS_XI_API_KEY=          # API key from elevenlabs

# Direct Client Setting
EXPRESS_MAX_PAYLOAD= # Default: 100kb

# ElevenLabs Settings
ELEVENLABS_MODEL_ID=eleven_multilingual_v2
ELEVENLABS_VOICE_ID=21m00Tcm4TlvDq8ikWAM
ELEVENLABS_VOICE_STABILITY=0.5
ELEVENLABS_VOICE_SIMILARITY_BOOST=0.9
ELEVENLABS_VOICE_STYLE=0.66
ELEVENLABS_VOICE_USE_SPEAKER_BOOST=false
ELEVENLABS_OPTIMIZE_STREAMING_LATENCY=4
ELEVENLABS_OUTPUT_FORMAT=pcm_16000

# Twitter/X Configuration
TWITTER_DRY_RUN=false
TWITTER_USERNAME=               # Account username
TWITTER_PASSWORD=               # Account password
TWITTER_EMAIL=                  # Account email
TWITTER_2FA_SECRET=

TWITTER_POLL_INTERVAL=120       # How often (in seconds) the bot should check for interactions
TWITTER_SEARCH_ENABLE=FALSE     # Enable timeline search, WARNING this greatly increases your chance of getting banned
TWITTER_TARGET_USERS=           # Comma separated list of Twitter user names to interact with
TWITTER_RETRY_LIMIT=            # Maximum retry attempts for Twitter login

X_SERVER_URL=
XAI_API_KEY=
XAI_MODEL=

# Post Interval Settings (in minutes)
POST_INTERVAL_MIN=              # Default: 90
POST_INTERVAL_MAX=              # Default: 180
POST_IMMEDIATELY=

# Twitter action processing configuration
ACTION_INTERVAL=300000      # Interval in milliseconds between action processing runs (default: 5 minutes)
ENABLE_ACTION_PROCESSING=false   # Set to true to enable the action processing loop

# Feature Flags
IMAGE_GEN=                      # Set to TRUE to enable image generation
USE_OPENAI_EMBEDDING=           # Set to TRUE for OpenAI/1536, leave blank for local
USE_OLLAMA_EMBEDDING=           # Set to TRUE for OLLAMA/1024, leave blank for local

# OpenRouter Models
OPENROUTER_MODEL=               # Default: uses hermes 70b/405b
SMALL_OPENROUTER_MODEL=
MEDIUM_OPENROUTER_MODEL=
LARGE_OPENROUTER_MODEL=

# REDPILL Configuration
# https://docs.red-pill.ai/get-started/supported-models
REDPILL_API_KEY=                # REDPILL API Key
REDPILL_MODEL=
SMALL_REDPILL_MODEL=            # Default: gpt-4o-mini
MEDIUM_REDPILL_MODEL=           # Default: gpt-4o
LARGE_REDPILL_MODEL=            # Default: gpt-4o

# Grok Configuration
SMALL_GROK_MODEL=       # Default: grok-2-1212
MEDIUM_GROK_MODEL=      # Default: grok-2-1212
LARGE_GROK_MODEL=       # Default: grok-2-1212
EMBEDDING_GROK_MODEL=   # Default: grok-2-1212

# Ollama Configuration
OLLAMA_SERVER_URL=              # Default: localhost:11434
OLLAMA_MODEL=
OLLAMA_EMBEDDING_MODEL=         # Default: mxbai-embed-large
SMALL_OLLAMA_MODEL=             # Default: llama3.2
MEDIUM_OLLAMA_MODEL=            # Default: hermes3
LARGE_OLLAMA_MODEL=             # Default: hermes3:70b

# Google Configuration
GOOGLE_MODEL=
SMALL_GOOGLE_MODEL=             # Default: gemini-1.5-flash-latest
MEDIUM_GOOGLE_MODEL=            # Default: gemini-1.5-flash-latest
LARGE_GOOGLE_MODEL=             # Default: gemini-1.5-pro-latest
EMBEDDING_GOOGLE_MODEL=         # Default: text-embedding-004

# Groq Configuration
SMALL_GROQ_MODEL=               # Default: llama-3.1-8b-instant
MEDIUM_GROQ_MODEL=              # Default: llama-3.3-70b-versatile
LARGE_GROQ_MODEL=               # Default: llama-3.2-90b-vision-preview
EMBEDDING_GROQ_MODEL=           # Default: llama-3.1-8b-instant

# LlamaLocal Configuration
LLAMALOCAL_PATH=                # Default: "" which is the current directory in plugin-node/dist/ which gets destroyed and recreated on every build

# NanoGPT Configuration
SMALL_NANOGPT_MODEL=            # Default: gpt-4o-mini
MEDIUM_NANOGPT_MODEL=           # Default: gpt-4o
LARGE_NANOGPT_MODEL=            # Default: gpt-4o

# Anthropic Configuration
ANTHROPIC_API_KEY=              # For Claude
SMALL_ANTHROPIC_MODEL=          # Default: claude-3-haiku-20240307
MEDIUM_ANTHROPIC_MODEL=         # Default: claude-3-5-sonnet-20241022
LARGE_ANTHROPIC_MODEL=          # Default: claude-3-5-sonnet-20241022

# Heurist Configuration
HEURIST_API_KEY=                # Get from https://heurist.ai/dev-access
SMALL_HEURIST_MODEL=            # Default: meta-llama/llama-3-70b-instruct
MEDIUM_HEURIST_MODEL=           # Default: meta-llama/llama-3-70b-instruct
LARGE_HEURIST_MODEL=            # Default: meta-llama/llama-3.1-405b-instruct
HEURIST_IMAGE_MODEL=            # Default: PepeXL

# Gaianet Configuration
GAIANET_MODEL=
GAIANET_SERVER_URL=

SMALL_GAIANET_MODEL=            # Default: llama3b
SMALL_GAIANET_SERVER_URL=       # Default: https://llama3b.gaia.domains/v1
MEDIUM_GAIANET_MODEL=           # Default: llama
MEDIUM_GAIANET_SERVER_URL=      # Default: https://llama8b.gaia.domains/v1
LARGE_GAIANET_MODEL=            # Default: qwen72b
LARGE_GAIANET_SERVER_URL=       # Default: https://qwen72b.gaia.domains/v1

GAIANET_EMBEDDING_MODEL=
USE_GAIANET_EMBEDDING=          # Set to TRUE for GAIANET/768, leave blank for local

# EVM
EVM_PRIVATE_KEY=
EVM_PROVIDER_URL=

# Solana
SOLANA_PRIVATE_KEY=
SOLANA_PUBLIC_KEY=
SOLANA_CLUSTER= # Default: devnet. Solana Cluster: 'devnet' | 'testnet' | 'mainnet-beta'
SOLANA_ADMIN_PRIVATE_KEY= # This wallet is used to verify NFTs
SOLANA_ADMIN_PUBLIC_KEY= # This wallet is used to verify NFTs
SOLANA_VERIFY_TOKEN= # Authentication token for calling the verification API

# Fallback Wallet Configuration (deprecated)
WALLET_PRIVATE_KEY=
WALLET_PUBLIC_KEY=

BIRDEYE_API_KEY=

# Solana Configuration
SOL_ADDRESS=So11111111111111111111111111111111111111112
SLIPPAGE=1
BASE_MINT=So11111111111111111111111111111111111111112
RPC_URL=https://api.mainnet-beta.solana.com
HELIUS_API_KEY=

# Telegram Configuration
TELEGRAM_BOT_TOKEN=

# Together Configuration
TOGETHER_API_KEY=

# Server Configuration
SERVER_PORT=3000

# Starknet Configuration
STARKNET_ADDRESS=
STARKNET_PRIVATE_KEY=
STARKNET_RPC_URL=

# Intiface Configuration
INTIFACE_WEBSOCKET_URL=ws://localhost:12345

# Farcaster Neynar Configuration
FARCASTER_FID=                  # The FID associated with the account your are sending casts from
FARCASTER_NEYNAR_API_KEY=       # Neynar API key: https://neynar.com/
FARCASTER_NEYNAR_SIGNER_UUID=   # Signer for the account you are sending casts from. Create a signer here: https://dev.neynar.com/app
FARCASTER_DRY_RUN=false         # Set to true if you want to run the bot without actually publishing casts
FARCASTER_POLL_INTERVAL=120     # How often (in seconds) the bot should check for farcaster interactions (replies and mentions)

# Coinbase
COINBASE_COMMERCE_KEY=          # From Coinbase developer portal
COINBASE_API_KEY=               # From Coinbase developer portal
COINBASE_PRIVATE_KEY=           # From Coinbase developer portal
COINBASE_GENERATED_WALLET_ID=   # Not your address but the wallet ID from generating a wallet through the plugin
COINBASE_GENERATED_WALLET_HEX_SEED= # Not your address but the wallet hex seed from generating a wallet through the plugin and calling export
COINBASE_NOTIFICATION_URI=      # For webhook plugin the uri you want to send the webhook to for dummy ones use https://webhook.site

# Coinbase Charity Configuration
IS_CHARITABLE=false   # Set to true to enable charity donations
CHARITY_ADDRESS_BASE=0x1234567890123456789012345678901234567890
CHARITY_ADDRESS_SOL=pWvDXKu6CpbKKvKQkZvDA66hgsTB6X2AgFxksYogHLV
CHARITY_ADDRESS_ETH=0x750EF1D7a0b4Ab1c97B7A623D7917CcEb5ea779C
CHARITY_ADDRESS_ARB=0x1234567890123456789012345678901234567890
CHARITY_ADDRESS_POL=0x1234567890123456789012345678901234567890

# Conflux Configuration
CONFLUX_CORE_PRIVATE_KEY=
CONFLUX_CORE_SPACE_RPC_URL=
CONFLUX_ESPACE_PRIVATE_KEY=
CONFLUX_ESPACE_RPC_URL=
CONFLUX_MEME_CONTRACT_ADDRESS=

# ZeroG
ZEROG_INDEXER_RPC=
ZEROG_EVM_RPC=
ZEROG_PRIVATE_KEY=
ZEROG_FLOW_ADDRESS=

# TEE Configuration
# TEE_MODE options:
# - LOCAL: Uses simulator at localhost:8090 (for local development)
# - DOCKER: Uses simulator at host.docker.internal:8090 (for docker development)
# - PRODUCTION: No simulator, uses production endpoints
# Defaults to OFF if not specified
TEE_MODE=OFF                    # LOCAL | DOCKER | PRODUCTION
WALLET_SECRET_SALT=             # ONLY define if you want to use TEE Plugin, otherwise it will throw errors

# Galadriel Configuration
GALADRIEL_API_KEY=gal-*         # Get from https://dashboard.galadriel.com/

# Venice Configuration
<<<<<<< HEAD
VENICE_API_KEY=      # generate from venice settings
SMALL_VENICE_MODEL=  # Default: llama-3.3-70b
MEDIUM_VENICE_MODEL= # Default: llama-3.3-70b
LARGE_VENICE_MODEL=  # Default: llama-3.1-405b
IMAGE_VENICE_MODEL=  # Default: fluently-xl
=======
VENICE_API_KEY=                 # generate from venice settings
SMALL_VENICE_MODEL=             # Default: llama-3.3-70b
MEDIUM_VENICE_MODEL=            # Default: llama-3.3-70b
LARGE_VENICE_MODEL=             # Default: llama-3.1-405b
IMAGE_VENICE_MODEL=             # Default: fluently-xl

# Akash Chat API Configuration docs: https://chatapi.akash.network/documentation
AKASH_CHAT_API_KEY= # Get from https://chatapi.akash.network/
SMALL_AKASH_CHAT_API_MODEL=  # Default: Meta-Llama-3-2-3B-Instruct
MEDIUM_AKASH_CHAT_API_MODEL= # Default: Meta-Llama-3-3-70B-Instruct
LARGE_AKASH_CHAT_API_MODEL=  # Default: Meta-Llama-3-1-405B-Instruct-FP8
>>>>>>> e37fb6d6

# fal.ai Configuration
FAL_API_KEY=
FAL_AI_LORA_PATH=

# Web search API Configuration
TAVILY_API_KEY=

# WhatsApp Cloud API Configuration
WHATSAPP_ACCESS_TOKEN=          # Permanent access token from Facebook Developer Console
WHATSAPP_PHONE_NUMBER_ID=       # Phone number ID from WhatsApp Business API
WHATSAPP_BUSINESS_ACCOUNT_ID=   # Business Account ID from Facebook Business Manager
WHATSAPP_WEBHOOK_VERIFY_TOKEN=  # Custom string for webhook verification
WHATSAPP_API_VERSION=v17.0      # WhatsApp API version (default: v17.0)

# Flow Blockchain Configuration
FLOW_ADDRESS=
FLOW_PRIVATE_KEY=               # Private key for SHA3-256 + P256 ECDSA
FLOW_NETWORK=                   # Default: mainnet
FLOW_ENDPOINT_URL=              # Default: https://mainnet.onflow.org

# ICP
INTERNET_COMPUTER_PRIVATE_KEY=
INTERNET_COMPUTER_ADDRESS=

# Aptos
APTOS_PRIVATE_KEY=              # Aptos private key
APTOS_NETWORK=                  # Must be one of mainnet, testnet

# Github
GITHUB_API_TOKEN= # from github developer portal
GITHUB_OWNER= # the owner of the repository
GITHUB_REPO= # the name of the repository
GITHUB_OODA_INTERVAL_MS= # interval in milliseconds between OODA cycles (default: 300000)

# MultiversX
MVX_PRIVATE_KEY= # Multiversx private key
MVX_NETWORK= # must be one of mainnet, devnet, testnet

# NEAR
NEAR_WALLET_SECRET_KEY=
NEAR_WALLET_PUBLIC_KEY=
NEAR_ADDRESS=
SLIPPAGE=1
RPC_URL=https://rpc.testnet.near.org
NEAR_NETWORK=testnet # or mainnet

# ZKsync Era Configuration
ZKSYNC_ADDRESS=
ZKSYNC_PRIVATE_KEY=

# Ton
TON_PRIVATE_KEY= # Ton Mnemonic Seed Phrase Join With Empty String
TON_RPC_URL=     # ton rpc

# AWS S3 Configuration Settings for File Upload
AWS_ACCESS_KEY_ID=
AWS_SECRET_ACCESS_KEY=
AWS_REGION=
AWS_S3_BUCKET=
AWS_S3_UPLOAD_PATH=

# Deepgram
DEEPGRAM_API_KEY=

# Sui
SUI_PRIVATE_KEY= # Sui Mnemonic Seed Phrase (`sui keytool generate ed25519`)
SUI_NETWORK=     # must be one of mainnet, testnet, devnet, localnet

# Story
STORY_PRIVATE_KEY= # Story private key
STORY_API_BASE_URL= # Story API base URL
STORY_API_KEY= # Story API key
PINATA_JWT= # Pinata JWT for uploading files to IPFS<|MERGE_RESOLUTION|>--- conflicted
+++ resolved
@@ -248,13 +248,6 @@
 GALADRIEL_API_KEY=gal-*         # Get from https://dashboard.galadriel.com/
 
 # Venice Configuration
-<<<<<<< HEAD
-VENICE_API_KEY=      # generate from venice settings
-SMALL_VENICE_MODEL=  # Default: llama-3.3-70b
-MEDIUM_VENICE_MODEL= # Default: llama-3.3-70b
-LARGE_VENICE_MODEL=  # Default: llama-3.1-405b
-IMAGE_VENICE_MODEL=  # Default: fluently-xl
-=======
 VENICE_API_KEY=                 # generate from venice settings
 SMALL_VENICE_MODEL=             # Default: llama-3.3-70b
 MEDIUM_VENICE_MODEL=            # Default: llama-3.3-70b
@@ -266,7 +259,6 @@
 SMALL_AKASH_CHAT_API_MODEL=  # Default: Meta-Llama-3-2-3B-Instruct
 MEDIUM_AKASH_CHAT_API_MODEL= # Default: Meta-Llama-3-3-70B-Instruct
 LARGE_AKASH_CHAT_API_MODEL=  # Default: Meta-Llama-3-1-405B-Instruct-FP8
->>>>>>> e37fb6d6
 
 # fal.ai Configuration
 FAL_API_KEY=
