{
    "name": "@elizaos/agent",
    "version": "0.1.7-alpha.1",
    "main": "src/index.ts",
    "type": "module",
    "scripts": {
        "start": "node --loader ts-node/esm src/index.ts",
        "dev": "node --loader ts-node/esm src/index.ts",
        "check-types": "tsc --noEmit"
    },
    "nodemonConfig": {
        "watch": [
            "src",
            "../core/dist"
        ],
        "ext": "ts,json",
        "exec": "node --enable-source-maps --loader ts-node/esm src/index.ts"
    },
    "dependencies": {
        "@elizaos/adapter-postgres": "workspace:*",
        "@elizaos/adapter-redis": "workspace:*",
        "@elizaos/adapter-sqlite": "workspace:*",
        "@elizaos/client-auto": "workspace:*",
        "@elizaos/client-direct": "workspace:*",
        "@elizaos/client-discord": "workspace:*",
        "@elizaos/client-farcaster": "workspace:*",
        "@elizaos/client-lens": "workspace:*",
        "@elizaos/client-telegram": "workspace:*",
        "@elizaos/client-twitter": "workspace:*",
        "@elizaos/client-slack": "workspace:*",
        "@elizaos/core": "workspace:*",
        "@elizaos/plugin-0g": "workspace:*",
        "@elizaos/plugin-abstract": "workspace:*",
        "@elizaos/plugin-aptos": "workspace:*",
        "@elizaos/plugin-bootstrap": "workspace:*",
        "@elizaos/plugin-intiface": "workspace:*",
        "@elizaos/plugin-coinbase": "workspace:*",
        "@elizaos/plugin-conflux": "workspace:*",
        "@elizaos/plugin-evm": "workspace:*",
        "@elizaos/plugin-flow": "workspace:*",
        "@elizaos/plugin-story": "workspace:*",
        "@elizaos/plugin-goat": "workspace:*",
        "@elizaos/plugin-icp": "workspace:*",
        "@elizaos/plugin-image-generation": "workspace:*",
        "@elizaos/plugin-nft-generation": "workspace:*",
        "@elizaos/plugin-node": "workspace:*",
        "@elizaos/plugin-solana": "workspace:*",
        "@elizaos/plugin-starknet": "workspace:*",
        "@elizaos/plugin-ton": "workspace:*",
        "@elizaos/plugin-sui": "workspace:*",
        "@elizaos/plugin-tee": "workspace:*",
        "@elizaos/plugin-multiversx": "workspace:*",
        "@elizaos/plugin-near": "workspace:*",
        "@elizaos/plugin-zksync-era": "workspace:*",
<<<<<<< HEAD
        "@elizaos/plugin-birdeye": "workspace:*",
=======
        "@elizaos/plugin-twitter": "workspace:*",
        "@elizaos/plugin-cronoszkevm": "workspace:*",
        "@elizaos/plugin-3d-generation": "workspace:*",
>>>>>>> c9be71e6
        "readline": "1.3.0",
        "ws": "8.18.0",
        "yargs": "17.7.2"
    },
    "devDependencies": {
        "ts-node": "10.9.2",
        "tsup": "8.3.5"
    }
}<|MERGE_RESOLUTION|>--- conflicted
+++ resolved
@@ -52,13 +52,10 @@
         "@elizaos/plugin-multiversx": "workspace:*",
         "@elizaos/plugin-near": "workspace:*",
         "@elizaos/plugin-zksync-era": "workspace:*",
-<<<<<<< HEAD
         "@elizaos/plugin-birdeye": "workspace:*",
-=======
         "@elizaos/plugin-twitter": "workspace:*",
         "@elizaos/plugin-cronoszkevm": "workspace:*",
         "@elizaos/plugin-3d-generation": "workspace:*",
->>>>>>> c9be71e6
         "readline": "1.3.0",
         "ws": "8.18.0",
         "yargs": "17.7.2"
