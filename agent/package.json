--- conflicted
+++ resolved
@@ -1,58 +1,4 @@
 {
-<<<<<<< HEAD
-    "name": "@ai16z/agent",
-    "version": "0.1.5-alpha.5",
-    "main": "src/index.ts",
-    "type": "module",
-    "scripts": {
-        "start": "node --loader ts-node/esm src/index.ts",
-        "dev": "node --loader ts-node/esm src/index.ts",
-        "check-types": "tsc --noEmit"
-    },
-    "nodemonConfig": {
-        "watch": [
-            "src",
-            "../core/dist"
-        ],
-        "ext": "ts,json",
-        "exec": "node --enable-source-maps --loader ts-node/esm src/index.ts"
-    },
-    "dependencies": {
-        "@ai16z/adapter-postgres": "workspace:*",
-        "@ai16z/adapter-sqlite": "workspace:*",
-        "@ai16z/client-auto": "workspace:*",
-        "@ai16z/client-direct": "workspace:*",
-        "@ai16z/client-discord": "workspace:*",
-        "@ai16z/client-farcaster": "workspace:*",
-        "@ai16z/client-github": "workspace:*",
-        "@ai16z/client-telegram": "workspace:*",
-        "@ai16z/client-twitter": "workspace:*",
-        "@ai16z/eliza": "workspace:*",
-        "@ai16z/plugin-0g": "workspace:*",
-        "@ai16z/plugin-aptos": "workspace:*",
-        "@ai16z/plugin-bootstrap": "workspace:*",
-        "@ai16z/plugin-intiface": "workspace:*",
-        "@ai16z/plugin-coinbase": "workspace:*",
-        "@ai16z/plugin-conflux": "workspace:*",
-        "@ai16z/plugin-evm": "workspace:*",
-        "@ai16z/plugin-flow": "workspace:*",
-        "@ai16z/plugin-goat": "workspace:*",
-        "@ai16z/plugin-icp": "workspace:*",
-        "@ai16z/plugin-image-generation": "workspace:*",
-        "@ai16z/plugin-node": "workspace:*",
-        "@ai16z/plugin-solana": "workspace:*",
-        "@ai16z/plugin-starknet": "workspace:*",
-        "@ai16z/plugin-tee": "workspace:*",
-        "@ai16z/plugin-github": "workspace:*",
-        "readline": "1.3.0",
-        "ws": "8.18.0",
-        "yargs": "17.7.2"
-    },
-    "devDependencies": {
-        "ts-node": "10.9.2",
-        "tsup": "8.3.5"
-    }
-=======
   "name": "@elizaos/agent",
   "version": "0.1.7-alpha.1",
   "main": "src/index.ts",
@@ -78,6 +24,7 @@
     "@elizaos/client-direct": "workspace:*",
     "@elizaos/client-discord": "workspace:*",
     "@elizaos/client-farcaster": "workspace:*",
+    "@elizaos/client-github": "workspace:*",
     "@elizaos/client-lens": "workspace:*",
     "@elizaos/client-telegram": "workspace:*",
     "@elizaos/client-twitter": "workspace:*",
@@ -105,6 +52,7 @@
     "@elizaos/plugin-multiversx": "workspace:*",
     "@elizaos/plugin-near": "workspace:*",
     "@elizaos/plugin-zksync-era": "workspace:*",
+    "@elizaos/plugin-github": "workspace:*",
     "readline": "1.3.0",
     "ws": "8.18.0",
     "yargs": "17.7.2"
@@ -113,5 +61,4 @@
     "ts-node": "10.9.2",
     "tsup": "8.3.5"
   }
->>>>>>> e37fb6d6
 }