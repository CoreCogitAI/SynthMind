import { PostgresDatabaseAdapter } from "@ai16z/adapter-postgres";
import { SqliteDatabaseAdapter } from "@ai16z/adapter-sqlite";
import { AutoClientInterface } from "@ai16z/client-auto";
import { DiscordClientInterface } from "@ai16z/client-discord";
import { FarcasterAgentClient } from "@ai16z/client-farcaster";
import { LensAgentClient } from "@ai16z/client-lens";
import { SlackClientInterface } from "@ai16z/client-slack";
import { TelegramClientInterface } from "@ai16z/client-telegram";
import { TwitterClientInterface } from "@ai16z/client-twitter";
import { NostrAgentClient } from "@ai16z/client-nostr";
import { Clients } from "@ai16z/eliza";

import {
    AgentRuntime,
    CacheManager,
    Character,
    DbCacheAdapter,
    defaultCharacter,
    elizaLogger,
    FsCacheAdapter,
    IAgentRuntime,
    ICacheManager,
    IDatabaseAdapter,
    IDatabaseCacheAdapter,
    ModelProviderName,
    settings,
    stringToUuid,
    validateCharacterConfig,
} from "@ai16z/eliza";
import { zgPlugin } from "@ai16z/plugin-0g";
import { bootstrapPlugin } from "@ai16z/plugin-bootstrap";
import createGoatPlugin from "@ai16z/plugin-goat";
// import { intifacePlugin } from "@ai16z/plugin-intiface";
import { DirectClient } from "@ai16z/client-direct";
import { aptosPlugin } from "@ai16z/plugin-aptos";
import {
    advancedTradePlugin,
    coinbaseCommercePlugin,
    coinbaseMassPaymentsPlugin,
    tokenContractPlugin,
    tradePlugin,
    webhookPlugin,
} from "@ai16z/plugin-coinbase";
import { confluxPlugin } from "@ai16z/plugin-conflux";
import { evmPlugin } from "@ai16z/plugin-evm";
import { storyPlugin } from "@ai16z/plugin-story";
import { flowPlugin } from "@ai16z/plugin-flow";
import { imageGenerationPlugin } from "@ai16z/plugin-image-generation";
import { multiversxPlugin } from "@ai16z/plugin-multiversx";
import { nearPlugin } from "@ai16z/plugin-near";
import { nftGenerationPlugin } from "@ai16z/plugin-nft-generation";
import { createNodePlugin } from "@ai16z/plugin-node";
import { solanaPlugin } from "@ai16z/plugin-solana";
import { suiPlugin } from "@ai16z/plugin-sui";
import { TEEMode, teePlugin } from "@ai16z/plugin-tee";
import { tonPlugin } from "@ai16z/plugin-ton";
import { zksyncEraPlugin } from "@ai16z/plugin-zksync-era";
import Database from "better-sqlite3";
import fs from "fs";
import path from "path";
import { fileURLToPath } from "url";
import yargs from "yargs";

const __filename = fileURLToPath(import.meta.url); // get the resolved path to the file
const __dirname = path.dirname(__filename); // get the name of the directory

export const wait = (minTime: number = 1000, maxTime: number = 3000) => {
    const waitTime =
        Math.floor(Math.random() * (maxTime - minTime + 1)) + minTime;
    return new Promise((resolve) => setTimeout(resolve, waitTime));
};

const logFetch = async (url: string, options: any) => {
    elizaLogger.debug(`Fetching ${url}`);
    // Disabled to avoid disclosure of sensitive information such as API keys
    // elizaLogger.debug(JSON.stringify(options, null, 2));
    return fetch(url, options);
};

export function parseArguments(): {
    character?: string;
    characters?: string;
} {
    try {
        return yargs(process.argv.slice(3))
            .option("character", {
                type: "string",
                description: "Path to the character JSON file",
            })
            .option("characters", {
                type: "string",
                description:
                    "Comma separated list of paths to character JSON files",
            })
            .parseSync();
    } catch (error) {
        elizaLogger.error("Error parsing arguments:", error);
        return {};
    }
}

function tryLoadFile(filePath: string): string | null {
    try {
        return fs.readFileSync(filePath, "utf8");
    } catch (e) {
        return null;
    }
}

function isAllStrings(arr: unknown[]): boolean {
    return Array.isArray(arr) && arr.every((item) => typeof item === "string");
}

export async function loadCharacters(
    charactersArg: string
): Promise<Character[]> {
    let characterPaths = charactersArg
        ?.split(",")
        .map((filePath) => filePath.trim());
    const loadedCharacters = [];

    if (characterPaths?.length > 0) {
        for (const characterPath of characterPaths) {
            let content = null;
            let resolvedPath = "";

            // Try different path resolutions in order
            const pathsToTry = [
                characterPath, // exact path as specified
                path.resolve(process.cwd(), characterPath), // relative to cwd
                path.resolve(process.cwd(), "agent", characterPath), // Add this
                path.resolve(__dirname, characterPath), // relative to current script
                path.resolve(
                    __dirname,
                    "characters",
                    path.basename(characterPath)
                ), // relative to agent/characters
                path.resolve(
                    __dirname,
                    "../characters",
                    path.basename(characterPath)
                ), // relative to characters dir from agent
                path.resolve(
                    __dirname,
                    "../../characters",
                    path.basename(characterPath)
                ), // relative to project root characters dir
            ];

            elizaLogger.info(
                "Trying paths:",
                pathsToTry.map((p) => ({
                    path: p,
                    exists: fs.existsSync(p),
                }))
            );

            for (const tryPath of pathsToTry) {
                content = tryLoadFile(tryPath);
                if (content !== null) {
                    resolvedPath = tryPath;
                    break;
                }
            }

            if (content === null) {
                elizaLogger.error(
                    `Error loading character from ${characterPath}: File not found in any of the expected locations`
                );
                elizaLogger.error("Tried the following paths:");
                pathsToTry.forEach((p) => elizaLogger.error(` - ${p}`));
                process.exit(1);
            }

            try {
                const character = JSON.parse(content);
                validateCharacterConfig(character);

                // Handle plugins
                if (isAllStrings(character.plugins)) {
                    elizaLogger.info("Plugins are: ", character.plugins);
                    const importedPlugins = await Promise.all(
                        character.plugins.map(async (plugin) => {
                            const importedPlugin = await import(plugin);
                            return importedPlugin.default;
                        })
                    );
                    character.plugins = importedPlugins;
                }

                loadedCharacters.push(character);
                elizaLogger.info(
                    `Successfully loaded character from: ${resolvedPath}`
                );
            } catch (e) {
                elizaLogger.error(
                    `Error parsing character from ${resolvedPath}: ${e}`
                );
                process.exit(1);
            }
        }
    }

    if (loadedCharacters.length === 0) {
        elizaLogger.info("No characters found, using default character");
        loadedCharacters.push(defaultCharacter);
    }

    return loadedCharacters;
}

export function getTokenForProvider(
    provider: ModelProviderName,
    character: Character
<<<<<<< HEAD
): string {
    switch (provider) {
        // no key needed for llama_local
        case ModelProviderName.LLAMALOCAL:
            return "";
=======
):string {
    switch (provider) {
        // no key needed for llama_local
        case ModelProviderName.LLAMALOCAL:
            return ''
>>>>>>> ea8cfb3f
        case ModelProviderName.OPENAI:
            return (
                character.settings?.secrets?.OPENAI_API_KEY ||
                settings.OPENAI_API_KEY
            );
        case ModelProviderName.ETERNALAI:
            return (
                character.settings?.secrets?.ETERNALAI_API_KEY ||
                settings.ETERNALAI_API_KEY
            );
        case ModelProviderName.LLAMACLOUD:
        case ModelProviderName.TOGETHER:
            return (
                character.settings?.secrets?.LLAMACLOUD_API_KEY ||
                settings.LLAMACLOUD_API_KEY ||
                character.settings?.secrets?.TOGETHER_API_KEY ||
                settings.TOGETHER_API_KEY ||
                character.settings?.secrets?.XAI_API_KEY ||
                settings.XAI_API_KEY ||
                character.settings?.secrets?.OPENAI_API_KEY ||
                settings.OPENAI_API_KEY
            );
        case ModelProviderName.CLAUDE_VERTEX:
        case ModelProviderName.ANTHROPIC:
            return (
                character.settings?.secrets?.ANTHROPIC_API_KEY ||
                character.settings?.secrets?.CLAUDE_API_KEY ||
                settings.ANTHROPIC_API_KEY ||
                settings.CLAUDE_API_KEY
            );
        case ModelProviderName.REDPILL:
            return (
                character.settings?.secrets?.REDPILL_API_KEY ||
                settings.REDPILL_API_KEY
            );
        case ModelProviderName.OPENROUTER:
            return (
                character.settings?.secrets?.OPENROUTER ||
                settings.OPENROUTER_API_KEY
            );
        case ModelProviderName.GROK:
            return (
                character.settings?.secrets?.GROK_API_KEY ||
                settings.GROK_API_KEY
            );
        case ModelProviderName.HEURIST:
            return (
                character.settings?.secrets?.HEURIST_API_KEY ||
                settings.HEURIST_API_KEY
            );
        case ModelProviderName.GROQ:
            return (
                character.settings?.secrets?.GROQ_API_KEY ||
                settings.GROQ_API_KEY
            );
        case ModelProviderName.GALADRIEL:
            return (
                character.settings?.secrets?.GALADRIEL_API_KEY ||
                settings.GALADRIEL_API_KEY
            );
        case ModelProviderName.FAL:
            return (
                character.settings?.secrets?.FAL_API_KEY || settings.FAL_API_KEY
            );
        case ModelProviderName.ALI_BAILIAN:
            return (
                character.settings?.secrets?.ALI_BAILIAN_API_KEY ||
                settings.ALI_BAILIAN_API_KEY
            );
        case ModelProviderName.VOLENGINE:
            return (
                character.settings?.secrets?.VOLENGINE_API_KEY ||
                settings.VOLENGINE_API_KEY
            );
        case ModelProviderName.NANOGPT:
            return (
                character.settings?.secrets?.NANOGPT_API_KEY ||
                settings.NANOGPT_API_KEY
            );
        case ModelProviderName.HYPERBOLIC:
            return (
                character.settings?.secrets?.HYPERBOLIC_API_KEY ||
                settings.HYPERBOLIC_API_KEY
            );
        case ModelProviderName.VENICE:
            return (
                character.settings?.secrets?.VENICE_API_KEY ||
                settings.VENICE_API_KEY
            );
        case ModelProviderName.AKASH_CHAT_API:
            return (
                character.settings?.secrets?.AKASH_CHAT_API_KEY ||
                settings.AKASH_CHAT_API_KEY
            );
        default:
<<<<<<< HEAD
            const errorMessage = `Failed to get token - unsupported model provider: ${provider}`;
            elizaLogger.error(errorMessage);
            throw new Error(errorMessage);
=======
            const errorMessage = `Failed to get token - unsupported model provider: ${provider}`
            elizaLogger.error(errorMessage)
            throw new Error(errorMessage)
>>>>>>> ea8cfb3f
    }
}

function initializeDatabase(dataDir: string) {
    if (process.env.POSTGRES_URL) {
        elizaLogger.info("Initializing PostgreSQL connection...");
        const db = new PostgresDatabaseAdapter({
            connectionString: process.env.POSTGRES_URL,
            parseInputs: true,
        });

        // Test the connection
        db.init()
            .then(() => {
                elizaLogger.success(
                    "Successfully connected to PostgreSQL database"
                );
            })
            .catch((error) => {
                elizaLogger.error("Failed to connect to PostgreSQL:", error);
            });

        return db;
    } else {
        const filePath =
            process.env.SQLITE_FILE ?? path.resolve(dataDir, "db.sqlite");
        // ":memory:";
        const db = new SqliteDatabaseAdapter(new Database(filePath));
        return db;
    }
}

// also adds plugins from character file into the runtime
export async function initializeClients(
    character: Character,
    runtime: IAgentRuntime
) {
    // each client can only register once
    // and if we want two we can explicitly support it
    const clients: Record<string, any> = {};
    const clientTypes: string[] =
        character.clients?.map((str) => str.toLowerCase()) || [];
    elizaLogger.log("initializeClients", clientTypes, "for", character.name);

    if (clientTypes.includes(Clients.DIRECT)) {
        const autoClient = await AutoClientInterface.start(runtime);
        if (autoClient) clients.auto = autoClient;
    }

    if (clientTypes.includes(Clients.DISCORD)) {
        const discordClient = await DiscordClientInterface.start(runtime);
        if (discordClient) clients.discord = discordClient;
    }

    if (clientTypes.includes(Clients.TELEGRAM)) {
        const telegramClient = await TelegramClientInterface.start(runtime);
        if (telegramClient) clients.telegram = telegramClient;
    }

    if (clientTypes.includes(Clients.TWITTER)) {
        TwitterClientInterface.enableSearch = !isFalsish(
            getSecret(character, "TWITTER_SEARCH_ENABLE")
        );
        const twitterClient = await TwitterClientInterface.start(runtime);

        if (twitterClient) {
            clients.twitter = twitterClient;
            (twitterClient as any).enableSearch = !isFalsish(
                getSecret(character, "TWITTER_SEARCH_ENABLE")
            );
        }
    }

    if (clientTypes.includes(Clients.FARCASTER)) {
        // why is this one different :(
        const farcasterClient = new FarcasterAgentClient(runtime);
        if (farcasterClient) {
            farcasterClient.start();
            clients.farcaster = farcasterClient;
        }
    }
    if (clientTypes.includes(Clients.LENS)) {
        const lensClient = new LensAgentClient(runtime);
        lensClient.start();
        clients.lens = lensClient;
    }

    if (clientTypes.includes(Clients.NOSTR)) {
        const nostrClient = new NostrAgentClient(runtime);
        if (nostrClient) {
            nostrClient.start();
            clients.nostr = nostrClient;
        }
    }

    elizaLogger.log("client keys", Object.keys(clients));

    // TODO: Add Slack client to the list
    if (clientTypes.includes(Clients.SLACK)) {
        const slackClient = await SlackClientInterface.start(runtime);
        if (slackClient) clients.push(slackClient);
    }

    if (character.plugins?.length > 0) {
        for (const plugin of character.plugins) {
            // if plugin has clients, add those..
            if (plugin.clients) {
                for (const client of plugin.clients) {
                    clients.push(await client.start(runtime));
                }
            }
        }
    }

    return clients;
}

function isFalsish(input: any): boolean {
    // If the input is exactly NaN, return true
    if (Number.isNaN(input)) {
        return true;
    }

    // Convert input to a string if it's not null or undefined
    const value = input == null ? "" : String(input);

    // List of common falsish string representations
    const falsishValues = [
        "false",
        "0",
        "no",
        "n",
        "off",
        "null",
        "undefined",
        "",
    ];

    // Check if the value (trimmed and lowercased) is in the falsish list
    return falsishValues.includes(value.trim().toLowerCase());
}

function getSecret(character: Character, secret: string) {
    return character.settings?.secrets?.[secret] || process.env[secret];
}

let nodePlugin: any | undefined;

export async function createAgent(
    character: Character,
    db: IDatabaseAdapter,
    cache: ICacheManager,
    token: string
): AgentRuntime {
    elizaLogger.success(
        elizaLogger.successesTitle,
        "Creating runtime for character",
        character.name
    );

    nodePlugin ??= createNodePlugin();

    const teeMode = getSecret(character, "TEE_MODE") || "OFF";
    const walletSecretSalt = getSecret(character, "WALLET_SECRET_SALT");

    // Validate TEE configuration
    if (teeMode !== TEEMode.OFF && !walletSecretSalt) {
        elizaLogger.error(
            "WALLET_SECRET_SALT required when TEE_MODE is enabled"
        );
        throw new Error("Invalid TEE configuration");
    }

    let goatPlugin: any | undefined;
    if (getSecret(character, "ALCHEMY_API_KEY")) {
        goatPlugin = await createGoatPlugin((secret) =>
            getSecret(character, secret)
        );
    }

    return new AgentRuntime({
        databaseAdapter: db,
        token,
        modelProvider: character.modelProvider,
        evaluators: [],
        character,
        // character.plugins are handled when clients are added
        plugins: [
            bootstrapPlugin,
            getSecret(character, "CONFLUX_CORE_PRIVATE_KEY")
                ? confluxPlugin
                : null,
            nodePlugin,
            getSecret(character, "SOLANA_PUBLIC_KEY") ||
            (getSecret(character, "WALLET_PUBLIC_KEY") &&
                !getSecret(character, "WALLET_PUBLIC_KEY")?.startsWith("0x"))
                ? solanaPlugin
                : null,
            (getSecret(character, "NEAR_ADDRESS") ||
                getSecret(character, "NEAR_WALLET_PUBLIC_KEY")) &&
            getSecret(character, "NEAR_WALLET_SECRET_KEY")
                ? nearPlugin
                : null,
            getSecret(character, "EVM_PUBLIC_KEY") ||
            (getSecret(character, "WALLET_PUBLIC_KEY") &&
                getSecret(character, "WALLET_PUBLIC_KEY")?.startsWith("0x"))
                ? evmPlugin
                : null,
            (getSecret(character, "SOLANA_PUBLIC_KEY") ||
                (getSecret(character, "WALLET_PUBLIC_KEY") &&
                    !getSecret(character, "WALLET_PUBLIC_KEY")?.startsWith(
                        "0x"
                    ))) &&
            getSecret(character, "SOLANA_ADMIN_PUBLIC_KEY") &&
            getSecret(character, "SOLANA_PRIVATE_KEY") &&
            getSecret(character, "SOLANA_ADMIN_PRIVATE_KEY")
                ? nftGenerationPlugin
                : null,
            getSecret(character, "ZEROG_PRIVATE_KEY") ? zgPlugin : null,
            getSecret(character, "COINBASE_COMMERCE_KEY")
                ? coinbaseCommercePlugin
                : null,
            getSecret(character, "FAL_API_KEY") ||
            getSecret(character, "OPENAI_API_KEY") ||
            getSecret(character, "VENICE_API_KEY") ||
            getSecret(character, "HEURIST_API_KEY")
                ? imageGenerationPlugin
                : null,
            ...(getSecret(character, "COINBASE_API_KEY") &&
            getSecret(character, "COINBASE_PRIVATE_KEY")
                ? [
                      coinbaseMassPaymentsPlugin,
                      tradePlugin,
                      tokenContractPlugin,
                      advancedTradePlugin,
                  ]
                : []),
            ...(teeMode !== TEEMode.OFF && walletSecretSalt
                ? [teePlugin, solanaPlugin]
                : []),
            getSecret(character, "COINBASE_API_KEY") &&
            getSecret(character, "COINBASE_PRIVATE_KEY") &&
            getSecret(character, "COINBASE_NOTIFICATION_URI")
                ? webhookPlugin
                : null,
            getSecret(character, "ALCHEMY_API_KEY") ? goatPlugin : null,
            getSecret(character, "FLOW_ADDRESS") &&
            getSecret(character, "FLOW_PRIVATE_KEY")
                ? flowPlugin
                : null,
            getSecret(character, "APTOS_PRIVATE_KEY") ? aptosPlugin : null,
            getSecret(character, "MVX_PRIVATE_KEY") ? multiversxPlugin : null,
            getSecret(character, "ZKSYNC_PRIVATE_KEY") ? zksyncEraPlugin : null,
            getSecret(character, "TON_PRIVATE_KEY") ? tonPlugin : null,
            getSecret(character, "SUI_PRIVATE_KEY") ? suiPlugin : null,
            getSecret(character, "STORY_PRIVATE_KEY") ? storyPlugin : null,
        ].filter(Boolean),
        providers: [],
        actions: [],
        services: [],
        managers: [],
        cacheManager: cache,
        fetch: logFetch,
    });
}

function initializeFsCache(baseDir: string, character: Character) {
    const cacheDir = path.resolve(baseDir, character.id, "cache");

    const cache = new CacheManager(new FsCacheAdapter(cacheDir));
    return cache;
}

function initializeDbCache(character: Character, db: IDatabaseCacheAdapter) {
    const cache = new CacheManager(new DbCacheAdapter(db, character.id));
    return cache;
}

async function startAgent(
    character: Character,
    directClient: DirectClient
): Promise<AgentRuntime> {
    let db: IDatabaseAdapter & IDatabaseCacheAdapter;
    try {
        character.id ??= stringToUuid(character.name);
        character.username ??= character.name;

        const token = getTokenForProvider(character.modelProvider, character);
        const dataDir = path.join(__dirname, "../data");

        if (!fs.existsSync(dataDir)) {
            fs.mkdirSync(dataDir, { recursive: true });
        }

        db = initializeDatabase(dataDir) as IDatabaseAdapter &
            IDatabaseCacheAdapter;

        await db.init();

        const cache = initializeDbCache(character, db);
        const runtime: AgentRuntime = await createAgent(
            character,
            db,
            cache,
            token
        );

        // start services/plugins/process knowledge
        await runtime.initialize();

        // start assigned clients
        runtime.clients = await initializeClients(character, runtime);

        // add to container
        directClient.registerAgent(runtime);

        // report to console
        elizaLogger.debug(`Started ${character.name} as ${runtime.agentId}`);

        return runtime;
    } catch (error) {
        elizaLogger.error(
            `Error starting agent for character ${character.name}:`,
            error
        );
        elizaLogger.error(error);
        if (db) {
            await db.close();
        }
        throw error;
    }
}

const startAgents = async () => {
    const directClient = new DirectClient();
    const serverPort = parseInt(settings.SERVER_PORT || "3000");
    const args = parseArguments();

    let charactersArg = args.characters || args.character;

    let characters = [defaultCharacter];

    if (charactersArg) {
        characters = await loadCharacters(charactersArg);
    }

    try {
        for (const character of characters) {
            await startAgent(character, directClient);
        }
    } catch (error) {
        elizaLogger.error("Error starting agents:", error);
    }

    // upload some agent functionality into directClient
    directClient.startAgent = async (character: Character) => {
        // wrap it so we don't have to inject directClient later
        return startAgent(character, directClient);
    };
    directClient.start(serverPort);

    elizaLogger.log(
        "Run `pnpm start:client` to start the client and visit the outputted URL (http://localhost:5173) to chat with your agents"
    );
};

startAgents().catch((error) => {
    elizaLogger.error("Unhandled error in startAgents:", error);
    process.exit(1); // Exit the process after logging
});<|MERGE_RESOLUTION|>--- conflicted
+++ resolved
@@ -212,19 +212,11 @@
 export function getTokenForProvider(
     provider: ModelProviderName,
     character: Character
-<<<<<<< HEAD
-): string {
-    switch (provider) {
-        // no key needed for llama_local
-        case ModelProviderName.LLAMALOCAL:
-            return "";
-=======
 ):string {
     switch (provider) {
         // no key needed for llama_local
         case ModelProviderName.LLAMALOCAL:
             return ''
->>>>>>> ea8cfb3f
         case ModelProviderName.OPENAI:
             return (
                 character.settings?.secrets?.OPENAI_API_KEY ||
@@ -320,15 +312,9 @@
                 settings.AKASH_CHAT_API_KEY
             );
         default:
-<<<<<<< HEAD
-            const errorMessage = `Failed to get token - unsupported model provider: ${provider}`;
-            elizaLogger.error(errorMessage);
-            throw new Error(errorMessage);
-=======
             const errorMessage = `Failed to get token - unsupported model provider: ${provider}`
             elizaLogger.error(errorMessage)
             throw new Error(errorMessage)
->>>>>>> ea8cfb3f
     }
 }
 
