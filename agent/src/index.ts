--- conflicted
+++ resolved
@@ -55,11 +55,8 @@
 import { TEEMode, teePlugin } from "@elizaos/plugin-tee";
 import { tonPlugin } from "@elizaos/plugin-ton";
 import { zksyncEraPlugin } from "@elizaos/plugin-zksync-era";
-<<<<<<< HEAD
 import { birdeyePlugin } from "@elizaos/plugin-birdeye";
-=======
 import { abstractPlugin } from "@elizaos/plugin-abstract";
->>>>>>> 49aa5d9d
 import Database from "better-sqlite3";
 import fs from "fs";
 import path from "path";
