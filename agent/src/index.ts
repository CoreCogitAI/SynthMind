--- conflicted
+++ resolved
@@ -42,13 +42,10 @@
 import path from "path";
 import readline from "readline";
 import { fileURLToPath } from "url";
-<<<<<<< HEAD
 import { character } from "./character.ts";
 import { imageGenerationPlugin } from "@ai16z/plugin-image-generation";
 import type { DirectClient } from "@ai16z/client-direct";
-=======
 import yargs from "yargs";
->>>>>>> c31eddf3
 
 const __filename = fileURLToPath(import.meta.url); // get the resolved path to the file
 const __dirname = path.dirname(__filename); // get the name of the directory
