import { PostgresDatabaseAdapter } from "@elizaos/adapter-postgres";
import { SqliteDatabaseAdapter } from "@elizaos/adapter-sqlite";
import { AutoClientInterface } from "@elizaos/client-auto";
import { DiscordClientInterface } from "@elizaos/client-discord";
import { FarcasterAgentClient } from "@elizaos/client-farcaster";
import { LensAgentClient } from "@elizaos/client-lens";
import { SlackClientInterface } from "@elizaos/client-slack";
import { TelegramClientInterface } from "@elizaos/client-telegram";
import { TwitterClientInterface } from "@elizaos/client-twitter";
import { RedditClientInterface } from "@elizaos/plugin-reddit";
import {
    AgentRuntime,
    CacheManager,
    Character,
    Clients,
    DbCacheAdapter,
    defaultCharacter,
    elizaLogger,
    FsCacheAdapter,
    IAgentRuntime,
    IDatabaseAdapter,
    IDatabaseCacheAdapter,
    ModelProviderName,
    settings,
    stringToUuid,
    validateCharacterConfig,
    CacheStore,
    Client,
    ICacheManager,
} from "@elizaos/core";
import { RedisClient } from "@elizaos/adapter-redis";
import { zgPlugin } from "@elizaos/plugin-0g";
import { bootstrapPlugin } from "@elizaos/plugin-bootstrap";
import createGoatPlugin from "@elizaos/plugin-goat";
// import { intifacePlugin } from "@elizaos/plugin-intiface";
import { DirectClient } from "@elizaos/client-direct";
import { aptosPlugin } from "@elizaos/plugin-aptos";
import {
    advancedTradePlugin,
    coinbaseCommercePlugin,
    coinbaseMassPaymentsPlugin,
    tokenContractPlugin,
    tradePlugin,
    webhookPlugin,
} from "@elizaos/plugin-coinbase";
import { confluxPlugin } from "@elizaos/plugin-conflux";
import { evmPlugin } from "@elizaos/plugin-evm";
import { storyPlugin } from "@elizaos/plugin-story";
import { flowPlugin } from "@elizaos/plugin-flow";
import { fuelPlugin } from "@elizaos/plugin-fuel";
import { imageGenerationPlugin } from "@elizaos/plugin-image-generation";
import { ThreeDGenerationPlugin } from "@elizaos/plugin-3d-generation";
import { multiversxPlugin } from "@elizaos/plugin-multiversx";
import { nearPlugin } from "@elizaos/plugin-near";
import { nftGenerationPlugin } from "@elizaos/plugin-nft-generation";
import { createNodePlugin } from "@elizaos/plugin-node";
import { solanaPlugin } from "@elizaos/plugin-solana";
import { suiPlugin } from "@elizaos/plugin-sui";
import { TEEMode, teePlugin } from "@elizaos/plugin-tee";
import { tonPlugin } from "@elizaos/plugin-ton";
import { zksyncEraPlugin } from "@elizaos/plugin-zksync-era";
import { cronosZkEVMPlugin } from "@elizaos/plugin-cronoszkevm";
import { abstractPlugin } from "@elizaos/plugin-abstract";
import Database from "better-sqlite3";
import fs from "fs";
import path from "path";
import { fileURLToPath } from "url";
import yargs from "yargs";
import net from "net";

const __filename = fileURLToPath(import.meta.url); // get the resolved path to the file
const __dirname = path.dirname(__filename); // get the name of the directory

export const wait = (minTime: number = 1000, maxTime: number = 3000) => {
    const waitTime =
        Math.floor(Math.random() * (maxTime - minTime + 1)) + minTime;
    return new Promise((resolve) => setTimeout(resolve, waitTime));
};

const logFetch = async (url: string, options: any) => {
    elizaLogger.debug(`Fetching ${url}`);
    elizaLogger.debug(JSON.stringify(options, null, 2));
    return fetch(url, options);
};

export function parseArguments(): {
    character?: string;
    characters?: string;
} {
    try {
        return yargs(process.argv.slice(3))
            .option("character", {
                type: "string",
                description: "Path to the character JSON file",
            })
            .option("characters", {
                type: "string",
                description:
                    "Comma separated list of paths to character JSON files",
            })
            .parseSync();
    } catch (error) {
        elizaLogger.error("Error parsing arguments:", error);
        return {};
    }
}

function tryLoadFile(filePath: string): string | null {
    try {
        return fs.readFileSync(filePath, "utf8");
    } catch (e) {
        return null;
    }
}

function isAllStrings(arr: unknown[]): boolean {
    return Array.isArray(arr) && arr.every((item) => typeof item === "string");
}

export async function loadCharacters(
    charactersArg: string
): Promise<Character[]> {
    let characterPaths = charactersArg
        ?.split(",")
        .map((filePath) => filePath.trim());
    const loadedCharacters = [];

    if (characterPaths?.length > 0) {
        for (const characterPath of characterPaths) {
            let content = null;
            let resolvedPath = "";

            // Try different path resolutions in order
            const pathsToTry = [
                characterPath, // exact path as specified
                path.resolve(process.cwd(), characterPath), // relative to cwd
                path.resolve(process.cwd(), "agent", characterPath), // Add this
                path.resolve(__dirname, characterPath), // relative to current script
                path.resolve(
                    __dirname,
                    "characters",
                    path.basename(characterPath)
                ), // relative to agent/characters
                path.resolve(
                    __dirname,
                    "../characters",
                    path.basename(characterPath)
                ), // relative to characters dir from agent
                path.resolve(
                    __dirname,
                    "../../characters",
                    path.basename(characterPath)
                ), // relative to project root characters dir
            ];

            elizaLogger.info(
                "Trying paths:",
                pathsToTry.map((p) => ({
                    path: p,
                    exists: fs.existsSync(p),
                }))
            );

            for (const tryPath of pathsToTry) {
                content = tryLoadFile(tryPath);
                if (content !== null) {
                    resolvedPath = tryPath;
                    break;
                }
            }

            if (content === null) {
                elizaLogger.error(
                    `Error loading character from ${characterPath}: File not found in any of the expected locations`
                );
                elizaLogger.error("Tried the following paths:");
                pathsToTry.forEach((p) => elizaLogger.error(` - ${p}`));
                process.exit(1);
            }

            try {
                const character = JSON.parse(content);
                validateCharacterConfig(character);

                // .id isn't really valid
                const characterId = character.id || character.name;
                const characterPrefix = `CHARACTER.${characterId.toUpperCase().replace(/ /g, "_")}.`;

                const characterSettings = Object.entries(process.env)
                    .filter(([key]) => key.startsWith(characterPrefix))
                    .reduce((settings, [key, value]) => {
                        const settingKey = key.slice(characterPrefix.length);
                        return { ...settings, [settingKey]: value };
                    }, {});

                if (Object.keys(characterSettings).length > 0) {
                    character.settings = character.settings || {};
                    character.settings.secrets = {
                        ...characterSettings,
                        ...character.settings.secrets,
                    };
                }

                // Handle plugins
                if (isAllStrings(character.plugins)) {
                    elizaLogger.info("Plugins are: ", character.plugins);
                    const importedPlugins = await Promise.all(
                        character.plugins.map(async (plugin) => {
                            const importedPlugin = await import(plugin);
                            return importedPlugin.default;
                        })
                    );
                    character.plugins = importedPlugins;
                }

                loadedCharacters.push(character);
                elizaLogger.info(
                    `Successfully loaded character from: ${resolvedPath}`
                );
            } catch (e) {
                elizaLogger.error(
                    `Error parsing character from ${resolvedPath}: ${e}`
                );
                process.exit(1);
            }
        }
    }

    if (loadedCharacters.length === 0) {
        elizaLogger.info("No characters found, using default character");
        loadedCharacters.push(defaultCharacter);
    }

    return loadedCharacters;
}

export function getTokenForProvider(
    provider: ModelProviderName,
    character: Character
) {
    switch (provider) {
        case ModelProviderName.OPENAI:
            return (
                character.settings?.secrets?.OPENAI_API_KEY ||
                settings.OPENAI_API_KEY
            );
        case ModelProviderName.ETERNALAI:
            return (
                character.settings?.secrets?.ETERNALAI_API_KEY ||
                settings.ETERNALAI_API_KEY
            );
        case ModelProviderName.LLAMACLOUD:
        case ModelProviderName.TOGETHER:
            return (
                character.settings?.secrets?.LLAMACLOUD_API_KEY ||
                settings.LLAMACLOUD_API_KEY ||
                character.settings?.secrets?.TOGETHER_API_KEY ||
                settings.TOGETHER_API_KEY ||
                character.settings?.secrets?.XAI_API_KEY ||
                settings.XAI_API_KEY ||
                character.settings?.secrets?.OPENAI_API_KEY ||
                settings.OPENAI_API_KEY
            );
        case ModelProviderName.ANTHROPIC:
            return (
                character.settings?.secrets?.ANTHROPIC_API_KEY ||
                character.settings?.secrets?.CLAUDE_API_KEY ||
                settings.ANTHROPIC_API_KEY ||
                settings.CLAUDE_API_KEY
            );
        case ModelProviderName.REDPILL:
            return (
                character.settings?.secrets?.REDPILL_API_KEY ||
                settings.REDPILL_API_KEY
            );
        case ModelProviderName.OPENROUTER:
            return (
                character.settings?.secrets?.OPENROUTER ||
                settings.OPENROUTER_API_KEY
            );
        case ModelProviderName.GROK:
            return (
                character.settings?.secrets?.GROK_API_KEY ||
                settings.GROK_API_KEY
            );
        case ModelProviderName.HEURIST:
            return (
                character.settings?.secrets?.HEURIST_API_KEY ||
                settings.HEURIST_API_KEY
            );
        case ModelProviderName.GROQ:
            return (
                character.settings?.secrets?.GROQ_API_KEY ||
                settings.GROQ_API_KEY
            );
        case ModelProviderName.GALADRIEL:
            return (
                character.settings?.secrets?.GALADRIEL_API_KEY ||
                settings.GALADRIEL_API_KEY
            );
        case ModelProviderName.FAL:
            return (
                character.settings?.secrets?.FAL_API_KEY || settings.FAL_API_KEY
            );
        case ModelProviderName.ALI_BAILIAN:
            return (
                character.settings?.secrets?.ALI_BAILIAN_API_KEY ||
                settings.ALI_BAILIAN_API_KEY
            );
        case ModelProviderName.VOLENGINE:
            return (
                character.settings?.secrets?.VOLENGINE_API_KEY ||
                settings.VOLENGINE_API_KEY
            );
        case ModelProviderName.NANOGPT:
            return (
                character.settings?.secrets?.NANOGPT_API_KEY ||
                settings.NANOGPT_API_KEY
            );
        case ModelProviderName.HYPERBOLIC:
            return (
                character.settings?.secrets?.HYPERBOLIC_API_KEY ||
                settings.HYPERBOLIC_API_KEY
            );
        case ModelProviderName.VENICE:
            return (
                character.settings?.secrets?.VENICE_API_KEY ||
                settings.VENICE_API_KEY
            );
        case ModelProviderName.AKASH_CHAT_API:
            return (
                character.settings?.secrets?.AKASH_CHAT_API_KEY ||
                settings.AKASH_CHAT_API_KEY
            );
    }
}

function initializeDatabase(dataDir: string) {
    if (process.env.POSTGRES_URL) {
        elizaLogger.info("Initializing PostgreSQL connection...");
        const db = new PostgresDatabaseAdapter({
            connectionString: process.env.POSTGRES_URL,
            parseInputs: true,
        });

        // Test the connection
        db.init()
            .then(() => {
                elizaLogger.success(
                    "Successfully connected to PostgreSQL database"
                );
            })
            .catch((error) => {
                elizaLogger.error("Failed to connect to PostgreSQL:", error);
            });

        return db;
    } else {
        const filePath =
            process.env.SQLITE_FILE ?? path.resolve(dataDir, "db.sqlite");
        // ":memory:";
        const db = new SqliteDatabaseAdapter(new Database(filePath));
        return db;
    }
}

// also adds plugins from character file into the runtime
export async function initializeClients(
    character: Character,
    runtime: IAgentRuntime
) {
    // each client can only register once
    // and if we want two we can explicitly support it
    const clients: Record<string, any> = {};
    const clientTypes: string[] =
        character.clients?.map((str) => str.toLowerCase()) || [];
    elizaLogger.log("initializeClients", clientTypes, "for", character.name);

    if (clientTypes.includes(Clients.DIRECT)) {
        const autoClient = await AutoClientInterface.start(runtime);
        if (autoClient) clients.auto = autoClient;
    }

    if (clientTypes.includes(Clients.DISCORD)) {
        const discordClient = await DiscordClientInterface.start(runtime);
        if (discordClient) clients.discord = discordClient;
    }

    if (clientTypes.includes(Clients.TELEGRAM)) {
        const telegramClient = await TelegramClientInterface.start(runtime);
        if (telegramClient) clients.telegram = telegramClient;
    }

    if (clientTypes.includes(Clients.TWITTER)) {
        const twitterClient = await TwitterClientInterface.start(runtime);
        if (twitterClient) {
            clients.twitter = twitterClient;
        }
    }

    if (clientTypes.includes(Clients.FARCASTER)) {
        // why is this one different :(
        const farcasterClient = new FarcasterAgentClient(runtime);
        if (farcasterClient) {
            farcasterClient.start();
            clients.farcaster = farcasterClient;
        }
    }
    if (clientTypes.includes("lens")) {
        const lensClient = new LensAgentClient(runtime);
        lensClient.start();
        clients.lens = lensClient;
    }

    if (clientTypes.includes(Clients.REDDIT)) {
        const redditClient = await RedditClientInterface.start(runtime);
        if (redditClient) {
            clients.reddit = redditClient;
        }
    }

    elizaLogger.log("client keys", Object.keys(clients));

    // TODO: Add Slack client to the list
    if (clientTypes.includes("slack")) {
        const slackClient = await SlackClientInterface.start(runtime);
        if (slackClient) clients.push(slackClient);
    }

    function determineClientType(client: Client): string {
        // Check if client has a direct type identifier
        if ('type' in client) {
            return (client as any).type;
        }

        // Check constructor name
        const constructorName = client.constructor?.name;
        if (constructorName && !constructorName.includes('Object')) {
            return constructorName.toLowerCase().replace('client', '');
        }

        // Fallback: Generate a unique identifier
        return `client_${Date.now()}`;
    }

    if (character.plugins?.length > 0) {
        for (const plugin of character.plugins) {
            // if plugin has clients, add those..
            if (plugin.clients) {
                for (const client of plugin.clients) {
<<<<<<< HEAD
                    clients.push(await client.start(runtime));
=======
                    const startedClient = await client.start(runtime);
                    const clientType = determineClientType(client);
                    elizaLogger.debug(`Initializing client of type: ${clientType}`);
                    clients[clientType] = startedClient;
>>>>>>> e0c4c141
                }
            }
        }
    }

    return clients;
}

function getSecret(character: Character, secret: string) {
    return character.settings?.secrets?.[secret] || process.env[secret];
}

let nodePlugin: any | undefined;

export async function createAgent(
    character: Character,
    db: IDatabaseAdapter,
    cache: ICacheManager,
    token: string
): Promise<AgentRuntime> {
    elizaLogger.success(
        elizaLogger.successesTitle,
        "Creating runtime for character",
        character.name
    );

    nodePlugin ??= createNodePlugin();

    const teeMode = getSecret(character, "TEE_MODE") || "OFF";
    const walletSecretSalt = getSecret(character, "WALLET_SECRET_SALT");

    // Validate TEE configuration
    if (teeMode !== TEEMode.OFF && !walletSecretSalt) {
        elizaLogger.error(
            "WALLET_SECRET_SALT required when TEE_MODE is enabled"
        );
        throw new Error("Invalid TEE configuration");
    }

    let goatPlugin: any | undefined;
    if (getSecret(character, "EVM_PROVIDER_URL")) {
        goatPlugin = await createGoatPlugin((secret) =>
            getSecret(character, secret)
        );
    }

    return new AgentRuntime({
        databaseAdapter: db,
        token,
        modelProvider: character.modelProvider,
        evaluators: [],
        character,
        // character.plugins are handled when clients are added
        plugins: [
            bootstrapPlugin,
            getSecret(character, "CONFLUX_CORE_PRIVATE_KEY")
                ? confluxPlugin
                : null,
            nodePlugin,
            getSecret(character, "SOLANA_PUBLIC_KEY") ||
            (getSecret(character, "WALLET_PUBLIC_KEY") &&
                !getSecret(character, "WALLET_PUBLIC_KEY")?.startsWith("0x"))
                ? solanaPlugin
                : null,
            (getSecret(character, "NEAR_ADDRESS") ||
                getSecret(character, "NEAR_WALLET_PUBLIC_KEY")) &&
            getSecret(character, "NEAR_WALLET_SECRET_KEY")
                ? nearPlugin
                : null,
            getSecret(character, "EVM_PUBLIC_KEY") ||
            (getSecret(character, "WALLET_PUBLIC_KEY") &&
                getSecret(character, "WALLET_PUBLIC_KEY")?.startsWith("0x"))
                ? evmPlugin
                : null,
            (getSecret(character, "SOLANA_PUBLIC_KEY") ||
                (getSecret(character, "WALLET_PUBLIC_KEY") &&
                    !getSecret(character, "WALLET_PUBLIC_KEY")?.startsWith(
                        "0x"
                    ))) &&
            getSecret(character, "SOLANA_ADMIN_PUBLIC_KEY") &&
            getSecret(character, "SOLANA_PRIVATE_KEY") &&
            getSecret(character, "SOLANA_ADMIN_PRIVATE_KEY")
                ? nftGenerationPlugin
                : null,
            getSecret(character, "ZEROG_PRIVATE_KEY") ? zgPlugin : null,
            getSecret(character, "COINBASE_COMMERCE_KEY")
                ? coinbaseCommercePlugin
                : null,
            getSecret(character, "FAL_API_KEY") ||
            getSecret(character, "OPENAI_API_KEY") ||
            getSecret(character, "VENICE_API_KEY") ||
            getSecret(character, "HEURIST_API_KEY")
                ? imageGenerationPlugin
                : null,
            getSecret(character, "FAL_API_KEY") ? ThreeDGenerationPlugin : null,
            ...(getSecret(character, "COINBASE_API_KEY") &&
            getSecret(character, "COINBASE_PRIVATE_KEY")
                ? [
                      coinbaseMassPaymentsPlugin,
                      tradePlugin,
                      tokenContractPlugin,
                      advancedTradePlugin,
                  ]
                : []),
            ...(teeMode !== TEEMode.OFF && walletSecretSalt
                ? [teePlugin, solanaPlugin]
                : []),
            getSecret(character, "COINBASE_API_KEY") &&
            getSecret(character, "COINBASE_PRIVATE_KEY") &&
            getSecret(character, "COINBASE_NOTIFICATION_URI")
                ? webhookPlugin
                : null,
            getSecret(character, "EVM_PROVIDER_URL") ? goatPlugin : null,
            getSecret(character, "ABSTRACT_PRIVATE_KEY")
                ? abstractPlugin
                : null,
            getSecret(character, "FLOW_ADDRESS") &&
            getSecret(character, "FLOW_PRIVATE_KEY")
                ? flowPlugin
                : null,
            getSecret(character, "APTOS_PRIVATE_KEY") ? aptosPlugin : null,
            getSecret(character, "MVX_PRIVATE_KEY") ? multiversxPlugin : null,
            getSecret(character, "ZKSYNC_PRIVATE_KEY") ? zksyncEraPlugin : null,
            getSecret(character, "CRONOSZKEVM_PRIVATE_KEY")
                ? cronosZkEVMPlugin
                : null,
            getSecret(character, "TON_PRIVATE_KEY") ? tonPlugin : null,
            getSecret(character, "SUI_PRIVATE_KEY") ? suiPlugin : null,
            getSecret(character, "STORY_PRIVATE_KEY") ? storyPlugin : null,
            getSecret(character, "FUEL_PRIVATE_KEY") ? fuelPlugin : null,
        ].filter(Boolean),
        providers: [],
        actions: [],
        services: [],
        managers: [],
        cacheManager: cache,
        fetch: logFetch,
    });
}

function initializeFsCache(baseDir: string, character: Character) {
    const cacheDir = path.resolve(baseDir, character.id, "cache");

    const cache = new CacheManager(new FsCacheAdapter(cacheDir));
    return cache;
}

function initializeDbCache(character: Character, db: IDatabaseCacheAdapter) {
    const cache = new CacheManager(new DbCacheAdapter(db, character.id));
    return cache;
}

async function startAgent(
    character: Character,
    directClient
): Promise<AgentRuntime> {
    let db: IDatabaseAdapter & IDatabaseCacheAdapter;
    try {
        character.id ??= stringToUuid(character.name);
        character.username ??= character.name;

        const token = getTokenForProvider(character.modelProvider, character);
        const dataDir = path.join(__dirname, "../data");

        if (!fs.existsSync(dataDir)) {
            fs.mkdirSync(dataDir, { recursive: true });
        }

        db = initializeDatabase(dataDir) as IDatabaseAdapter &
            IDatabaseCacheAdapter;

        await db.init();

        const cache = initializeDbCache(character, db);
        const runtime: AgentRuntime = await createAgent(
            character,
            db,
            cache,
            token
        );

        // start services/plugins/process knowledge
        await runtime.initialize();

        // start assigned clients
        runtime.clients = await initializeClients(character, runtime);

        // add to container
        directClient.registerAgent(runtime);

        // report to console
        elizaLogger.debug(`Started ${character.name} as ${runtime.agentId}`);

        return runtime;
    } catch (error) {
        elizaLogger.error(
            `Error starting agent for character ${character.name}:`,
            error
        );
        elizaLogger.error(error);
        if (db) {
            await db.close();
        }
        throw error;
    }
}

const checkPortAvailable = (port: number): Promise<boolean> => {
    return new Promise((resolve) => {
        const server = net.createServer();

        server.once("error", (err: NodeJS.ErrnoException) => {
            if (err.code === "EADDRINUSE") {
                resolve(false);
            }
        });

        server.once("listening", () => {
            server.close();
            resolve(true);
        });

        server.listen(port);
    });
};

const startAgents = async () => {
    const directClient = new DirectClient();
    let serverPort = parseInt(settings.SERVER_PORT || "3000");
    const args = parseArguments();
    let charactersArg = args.characters || args.character;
    let characters = [defaultCharacter];

    if (charactersArg) {
        characters = await loadCharacters(charactersArg);
    }

    try {
        for (const character of characters) {
            await startAgent(character, directClient);
        }
    } catch (error) {
        elizaLogger.error("Error starting agents:", error);
    }

    // Find available port
    while (!(await checkPortAvailable(serverPort))) {
        elizaLogger.warn(
            `Port ${serverPort} is in use, trying ${serverPort + 1}`
        );
        serverPort++;
    }

    // upload some agent functionality into directClient
    directClient.startAgent = async character => {
      // wrap it so we don't have to inject directClient later
      return startAgent(character, directClient)
    };

    directClient.start(serverPort);

<<<<<<< HEAD
    elizaLogger.log("Visit the following URL to chat with your agents:");
    elizaLogger.log(`http://localhost:5173`);
=======
    if (serverPort !== parseInt(settings.SERVER_PORT || "3000")) {
        elizaLogger.log(`Server started on alternate port ${serverPort}`);
    }

    elizaLogger.log(
        "Run `pnpm start:client` to start the client and visit the outputted URL (http://localhost:5173) to chat with your agents. When running multiple agents, use client with different port `SERVER_PORT=3001 pnpm start:client`"
    );
>>>>>>> e0c4c141
};

startAgents().catch((error) => {
    elizaLogger.error("Unhandled error in startAgents:", error);
    process.exit(1);
});<|MERGE_RESOLUTION|>--- conflicted
+++ resolved
@@ -448,14 +448,10 @@
             // if plugin has clients, add those..
             if (plugin.clients) {
                 for (const client of plugin.clients) {
-<<<<<<< HEAD
-                    clients.push(await client.start(runtime));
-=======
                     const startedClient = await client.start(runtime);
                     const clientType = determineClientType(client);
                     elizaLogger.debug(`Initializing client of type: ${clientType}`);
                     clients[clientType] = startedClient;
->>>>>>> e0c4c141
                 }
             }
         }
@@ -717,18 +713,13 @@
 
     directClient.start(serverPort);
 
-<<<<<<< HEAD
-    elizaLogger.log("Visit the following URL to chat with your agents:");
-    elizaLogger.log(`http://localhost:5173`);
-=======
     if (serverPort !== parseInt(settings.SERVER_PORT || "3000")) {
         elizaLogger.log(`Server started on alternate port ${serverPort}`);
     }
 
     elizaLogger.log(
-        "Run `pnpm start:client` to start the client and visit the outputted URL (http://localhost:5173) to chat with your agents. When running multiple agents, use client with different port `SERVER_PORT=3001 pnpm start:client`"
+        "Run `pnpm start:client` to start the client and visit the outputted URL (http://localhost:5173) to chat with your agents. When running multiple Eliza instances, use client with different port `SERVER_PORT=3001 pnpm start:client`"
     );
->>>>>>> e0c4c141
 };
 
 startAgents().catch((error) => {
