--- conflicted
+++ resolved
@@ -56,11 +56,8 @@
 import { TEEMode, teePlugin } from "@elizaos/plugin-tee";
 import { tonPlugin } from "@elizaos/plugin-ton";
 import { zksyncEraPlugin } from "@elizaos/plugin-zksync-era";
-<<<<<<< HEAD
 import { birdeyePlugin } from "@elizaos/plugin-birdeye";
-=======
 import { cronosZkEVMPlugin } from "@elizaos/plugin-cronoszkevm";
->>>>>>> c9be71e6
 import { abstractPlugin } from "@elizaos/plugin-abstract";
 import Database from "better-sqlite3";
 import fs from "fs";
