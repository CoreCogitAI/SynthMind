import { PostgresDatabaseAdapter } from "@elizaos/adapter-postgres";
import { SqliteDatabaseAdapter } from "@elizaos/adapter-sqlite";
import { AutoClientInterface } from "@elizaos/client-auto";
import { DiscordClientInterface } from "@elizaos/client-discord";
import { FarcasterAgentClient } from "@elizaos/client-farcaster";
import { LensAgentClient } from "@elizaos/client-lens";
import { SlackClientInterface } from "@elizaos/client-slack";
import { TelegramClientInterface } from "@elizaos/client-telegram";
import { TwitterClientInterface } from "@elizaos/client-twitter";
import {
    AgentRuntime,
    CacheManager,
    Character,
    Clients,
    DbCacheAdapter,
    defaultCharacter,
    elizaLogger,
    FsCacheAdapter,
    IAgentRuntime,
    ICacheManager,
    IDatabaseAdapter,
    IDatabaseCacheAdapter,
    ModelProviderName,
    settings,
    stringToUuid,
    validateCharacterConfig,
    CacheStore,
} from "@elizaos/core";
import { RedisClient } from "@elizaos/adapter-redis";
import { zgPlugin } from "@elizaos/plugin-0g";
import { bootstrapPlugin } from "@elizaos/plugin-bootstrap";
import createGoatPlugin from "@elizaos/plugin-goat";
// import { intifacePlugin } from "@elizaos/plugin-intiface";
import { DirectClient } from "@elizaos/client-direct";
import { aptosPlugin } from "@elizaos/plugin-aptos";
import {
    advancedTradePlugin,
    coinbaseCommercePlugin,
    coinbaseMassPaymentsPlugin,
    tokenContractPlugin,
    tradePlugin,
    webhookPlugin,
} from "@elizaos/plugin-coinbase";
import { confluxPlugin } from "@elizaos/plugin-conflux";
import { evmPlugin } from "@elizaos/plugin-evm";
import { storyPlugin } from "@elizaos/plugin-story";
import { flowPlugin } from "@elizaos/plugin-flow";
import { imageGenerationPlugin } from "@elizaos/plugin-image-generation";
import { ThreeDGenerationPlugin } from "@elizaos/plugin-3d-generation";
import { multiversxPlugin } from "@elizaos/plugin-multiversx";
import { nearPlugin } from "@elizaos/plugin-near";
import { nftGenerationPlugin } from "@elizaos/plugin-nft-generation";
import { createNodePlugin } from "@elizaos/plugin-node";
import { solanaPlugin } from "@elizaos/plugin-solana";
import { suiPlugin } from "@elizaos/plugin-sui";
import { TEEMode, teePlugin } from "@elizaos/plugin-tee";
import { tonPlugin } from "@elizaos/plugin-ton";
import { zksyncEraPlugin } from "@elizaos/plugin-zksync-era";
import { cronosZkEVMPlugin } from "@elizaos/plugin-cronoszkEVM";
import { abstractPlugin } from "@elizaos/plugin-abstract";
import { squidRouterPlugin } from "@elizaos/plugin-squid-router";
import Database from "better-sqlite3";
import fs from "fs";
import path from "path";
import { fileURLToPath } from "url";
import yargs from "yargs";
import net from "net";

const __filename = fileURLToPath(import.meta.url); // get the resolved path to the file
const __dirname = path.dirname(__filename); // get the name of the directory

export const wait = (minTime: number = 1000, maxTime: number = 3000) => {
    const waitTime =
        Math.floor(Math.random() * (maxTime - minTime + 1)) + minTime;
    return new Promise((resolve) => setTimeout(resolve, waitTime));
};

const logFetch = async (url: string, options: any) => {
    elizaLogger.debug(`Fetching ${url}`);
    // Disabled to avoid disclosure of sensitive information such as API keys
    // elizaLogger.debug(JSON.stringify(options, null, 2));
    return fetch(url, options);
};

export function parseArguments(): {
    character?: string;
    characters?: string;
} {
    try {
        return yargs(process.argv.slice(3))
            .option("character", {
                type: "string",
                description: "Path to the character JSON file",
            })
            .option("characters", {
                type: "string",
                description:
                    "Comma separated list of paths to character JSON files",
            })
            .parseSync();
    } catch (error) {
        elizaLogger.error("Error parsing arguments:", error);
        return {};
    }
}

function tryLoadFile(filePath: string): string | null {
    try {
        return fs.readFileSync(filePath, "utf8");
    } catch (e) {
        return null;
    }
}

function isAllStrings(arr: unknown[]): boolean {
    return Array.isArray(arr) && arr.every((item) => typeof item === "string");
}

export async function loadCharacters(
    charactersArg: string
): Promise<Character[]> {
    let characterPaths = charactersArg
        ?.split(",")
        .map((filePath) => filePath.trim());
    const loadedCharacters = [];

    if (characterPaths?.length > 0) {
        for (const characterPath of characterPaths) {
            let content = null;
            let resolvedPath = "";

            // Try different path resolutions in order
            const pathsToTry = [
                characterPath, // exact path as specified
                path.resolve(process.cwd(), characterPath), // relative to cwd
                path.resolve(process.cwd(), "agent", characterPath), // Add this
                path.resolve(__dirname, characterPath), // relative to current script
                path.resolve(
                    __dirname,
                    "characters",
                    path.basename(characterPath)
                ), // relative to agent/characters
                path.resolve(
                    __dirname,
                    "../characters",
                    path.basename(characterPath)
                ), // relative to characters dir from agent
                path.resolve(
                    __dirname,
                    "../../characters",
                    path.basename(characterPath)
                ), // relative to project root characters dir
            ];

            elizaLogger.info(
                "Trying paths:",
                pathsToTry.map((p) => ({
                    path: p,
                    exists: fs.existsSync(p),
                }))
            );

            for (const tryPath of pathsToTry) {
                content = tryLoadFile(tryPath);
                if (content !== null) {
                    resolvedPath = tryPath;
                    break;
                }
            }

            if (content === null) {
                elizaLogger.error(
                    `Error loading character from ${characterPath}: File not found in any of the expected locations`
                );
                elizaLogger.error("Tried the following paths:");
                pathsToTry.forEach((p) => elizaLogger.error(` - ${p}`));
                process.exit(1);
            }

            try {
                const character = JSON.parse(content);
                validateCharacterConfig(character);

                // .id isn't really valid
                const characterId = character.id || character.name;
                const characterPrefix = `CHARACTER.${characterId.toUpperCase().replace(/ /g, "_")}.`;

                const characterSettings = Object.entries(process.env)
                    .filter(([key]) => key.startsWith(characterPrefix))
                    .reduce((settings, [key, value]) => {
                        const settingKey = key.slice(characterPrefix.length);
                        return { ...settings, [settingKey]: value };
                    }, {});

                if (Object.keys(characterSettings).length > 0) {
                    character.settings = character.settings || {};
                    character.settings.secrets = {
                        ...characterSettings,
                        ...character.settings.secrets,
                    };
                }

                // Handle plugins
                if (isAllStrings(character.plugins)) {
                    elizaLogger.info("Plugins are: ", character.plugins);
                    const importedPlugins = await Promise.all(
                        character.plugins.map(async (plugin) => {
                            const importedPlugin = await import(plugin);
                            return importedPlugin.default;
                        })
                    );
                    character.plugins = importedPlugins;
                }

                loadedCharacters.push(character);
                elizaLogger.info(
                    `Successfully loaded character from: ${resolvedPath}`
                );
            } catch (e) {
                elizaLogger.error(
                    `Error parsing character from ${resolvedPath}: ${e}`
                );
                process.exit(1);
            }
        }
    }

    if (loadedCharacters.length === 0) {
        elizaLogger.info("No characters found, using default character");
        loadedCharacters.push(defaultCharacter);
    }

    return loadedCharacters;
}

export function getTokenForProvider(
    provider: ModelProviderName,
    character: Character
): string {
    switch (provider) {
        // no key needed for llama_local or gaianet
        case ModelProviderName.LLAMALOCAL:
            return "";
        case ModelProviderName.OLLAMA:
            return "";
        case ModelProviderName.GAIANET:
            return "";
        case ModelProviderName.OPENAI:
            return (
                character.settings?.secrets?.OPENAI_API_KEY ||
                settings.OPENAI_API_KEY
            );
        case ModelProviderName.ETERNALAI:
            return (
                character.settings?.secrets?.ETERNALAI_API_KEY ||
                settings.ETERNALAI_API_KEY
            );
        case ModelProviderName.LLAMACLOUD:
        case ModelProviderName.TOGETHER:
            return (
                character.settings?.secrets?.LLAMACLOUD_API_KEY ||
                settings.LLAMACLOUD_API_KEY ||
                character.settings?.secrets?.TOGETHER_API_KEY ||
                settings.TOGETHER_API_KEY ||
                character.settings?.secrets?.XAI_API_KEY ||
                settings.XAI_API_KEY ||
                character.settings?.secrets?.OPENAI_API_KEY ||
                settings.OPENAI_API_KEY
            );
        case ModelProviderName.CLAUDE_VERTEX:
        case ModelProviderName.ANTHROPIC:
            return (
                character.settings?.secrets?.ANTHROPIC_API_KEY ||
                character.settings?.secrets?.CLAUDE_API_KEY ||
                settings.ANTHROPIC_API_KEY ||
                settings.CLAUDE_API_KEY
            );
        case ModelProviderName.REDPILL:
            return (
                character.settings?.secrets?.REDPILL_API_KEY ||
                settings.REDPILL_API_KEY
            );
        case ModelProviderName.OPENROUTER:
            return (
                character.settings?.secrets?.OPENROUTER ||
                settings.OPENROUTER_API_KEY
            );
        case ModelProviderName.GROK:
            return (
                character.settings?.secrets?.GROK_API_KEY ||
                settings.GROK_API_KEY
            );
        case ModelProviderName.HEURIST:
            return (
                character.settings?.secrets?.HEURIST_API_KEY ||
                settings.HEURIST_API_KEY
            );
        case ModelProviderName.GROQ:
            return (
                character.settings?.secrets?.GROQ_API_KEY ||
                settings.GROQ_API_KEY
            );
        case ModelProviderName.GALADRIEL:
            return (
                character.settings?.secrets?.GALADRIEL_API_KEY ||
                settings.GALADRIEL_API_KEY
            );
        case ModelProviderName.FAL:
            return (
                character.settings?.secrets?.FAL_API_KEY || settings.FAL_API_KEY
            );
        case ModelProviderName.ALI_BAILIAN:
            return (
                character.settings?.secrets?.ALI_BAILIAN_API_KEY ||
                settings.ALI_BAILIAN_API_KEY
            );
        case ModelProviderName.VOLENGINE:
            return (
                character.settings?.secrets?.VOLENGINE_API_KEY ||
                settings.VOLENGINE_API_KEY
            );
        case ModelProviderName.NANOGPT:
            return (
                character.settings?.secrets?.NANOGPT_API_KEY ||
                settings.NANOGPT_API_KEY
            );
        case ModelProviderName.HYPERBOLIC:
            return (
                character.settings?.secrets?.HYPERBOLIC_API_KEY ||
                settings.HYPERBOLIC_API_KEY
            );
        case ModelProviderName.VENICE:
            return (
                character.settings?.secrets?.VENICE_API_KEY ||
                settings.VENICE_API_KEY
            );
        case ModelProviderName.AKASH_CHAT_API:
            return (
                character.settings?.secrets?.AKASH_CHAT_API_KEY ||
                settings.AKASH_CHAT_API_KEY
            );
        case ModelProviderName.GOOGLE:
            return (
                character.settings?.secrets?.GOOGLE_GENERATIVE_AI_API_KEY ||
                settings.GOOGLE_GENERATIVE_AI_API_KEY
            );
        default:
            const errorMessage = `Failed to get token - unsupported model provider: ${provider}`;
            elizaLogger.error(errorMessage);
            throw new Error(errorMessage);
    }
}

function initializeDatabase(dataDir: string) {
    if (process.env.POSTGRES_URL) {
        elizaLogger.info("Initializing PostgreSQL connection...");
        const db = new PostgresDatabaseAdapter({
            connectionString: process.env.POSTGRES_URL,
            parseInputs: true,
        });

        // Test the connection
        db.init()
            .then(() => {
                elizaLogger.success(
                    "Successfully connected to PostgreSQL database"
                );
            })
            .catch((error) => {
                elizaLogger.error("Failed to connect to PostgreSQL:", error);
            });

        return db;
    } else {
        const filePath =
            process.env.SQLITE_FILE ?? path.resolve(dataDir, "db.sqlite");
        // ":memory:";
        const db = new SqliteDatabaseAdapter(new Database(filePath));
        return db;
    }
}

// also adds plugins from character file into the runtime
export async function initializeClients(
    character: Character,
    runtime: IAgentRuntime
) {
    // each client can only register once
    // and if we want two we can explicitly support it
    const clients: Record<string, any> = {};
    const clientTypes: string[] =
        character.clients?.map((str) => str.toLowerCase()) || [];
    elizaLogger.log("initializeClients", clientTypes, "for", character.name);

    if (clientTypes.includes(Clients.DIRECT)) {
        const autoClient = await AutoClientInterface.start(runtime);
        if (autoClient) clients.auto = autoClient;
    }

    if (clientTypes.includes(Clients.DISCORD)) {
        const discordClient = await DiscordClientInterface.start(runtime);
        if (discordClient) clients.discord = discordClient;
    }

    if (clientTypes.includes(Clients.TELEGRAM)) {
        const telegramClient = await TelegramClientInterface.start(runtime);
        if (telegramClient) clients.telegram = telegramClient;
    }

    if (clientTypes.includes(Clients.TWITTER)) {
        const twitterClient = await TwitterClientInterface.start(runtime);
        if (twitterClient) {
            clients.twitter = twitterClient;
        }
    }

    if (clientTypes.includes(Clients.FARCASTER)) {
        // why is this one different :(
        const farcasterClient = new FarcasterAgentClient(runtime);
        if (farcasterClient) {
            farcasterClient.start();
            clients.farcaster = farcasterClient;
        }
    }
    if (clientTypes.includes("lens")) {
        const lensClient = new LensAgentClient(runtime);
        lensClient.start();
        clients.lens = lensClient;
    }

    elizaLogger.log("client keys", Object.keys(clients));

    // TODO: Add Slack client to the list
    // Initialize clients as an object

    if (clientTypes.includes("slack")) {
        const slackClient = await SlackClientInterface.start(runtime);
        if (slackClient) clients.slack = slackClient; // Use object property instead of push
    }

    if (character.plugins?.length > 0) {
        for (const plugin of character.plugins) {
            if (plugin.clients) {
                for (const client of plugin.clients) {
                    const startedClient = await client.start(runtime);
                    clients[client.name] = startedClient; // Assuming client has a name property
                }
            }
        }
    }

    return clients;
}

function getSecret(character: Character, secret: string) {
    return character.settings?.secrets?.[secret] || process.env[secret];
}

let nodePlugin: any | undefined;

export async function createAgent(
    character: Character,
    db: IDatabaseAdapter,
    cache: ICacheManager,
    token: string
): Promise<AgentRuntime> {
    elizaLogger.success(
        elizaLogger.successesTitle,
        "Creating runtime for character",
        character.name
    );

    nodePlugin ??= createNodePlugin();

    const teeMode = getSecret(character, "TEE_MODE") || "OFF";
    const walletSecretSalt = getSecret(character, "WALLET_SECRET_SALT");

    // Validate TEE configuration
    if (teeMode !== TEEMode.OFF && !walletSecretSalt) {
        elizaLogger.error(
            "WALLET_SECRET_SALT required when TEE_MODE is enabled"
        );
        throw new Error("Invalid TEE configuration");
    }

    let goatPlugin: any | undefined;
    if (getSecret(character, "EVM_PROVIDER_URL")) {
        goatPlugin = await createGoatPlugin((secret) =>
            getSecret(character, secret)
        );
    }

    return new AgentRuntime({
        databaseAdapter: db,
        token,
        modelProvider: character.modelProvider,
        evaluators: [],
        character,
        // character.plugins are handled when clients are added
        plugins: [
            bootstrapPlugin,
            getSecret(character, "CONFLUX_CORE_PRIVATE_KEY")
                ? confluxPlugin
                : null,
            nodePlugin,
            getSecret(character, "SOLANA_PUBLIC_KEY") ||
            (getSecret(character, "WALLET_PUBLIC_KEY") &&
                !getSecret(character, "WALLET_PUBLIC_KEY")?.startsWith("0x"))
                ? solanaPlugin
                : null,
            (getSecret(character, "NEAR_ADDRESS") ||
                getSecret(character, "NEAR_WALLET_PUBLIC_KEY")) &&
            getSecret(character, "NEAR_WALLET_SECRET_KEY")
                ? nearPlugin
                : null,
            getSecret(character, "EVM_PUBLIC_KEY") ||
            (getSecret(character, "WALLET_PUBLIC_KEY") &&
                getSecret(character, "WALLET_PUBLIC_KEY")?.startsWith("0x"))
                ? evmPlugin
                : null,
            (getSecret(character, "SOLANA_PUBLIC_KEY") ||
                (getSecret(character, "WALLET_PUBLIC_KEY") &&
                    !getSecret(character, "WALLET_PUBLIC_KEY")?.startsWith(
                        "0x"
                    ))) &&
            getSecret(character, "SOLANA_ADMIN_PUBLIC_KEY") &&
            getSecret(character, "SOLANA_PRIVATE_KEY") &&
            getSecret(character, "SOLANA_ADMIN_PRIVATE_KEY")
                ? nftGenerationPlugin
                : null,
            getSecret(character, "ZEROG_PRIVATE_KEY") ? zgPlugin : null,
            getSecret(character, "COINBASE_COMMERCE_KEY")
                ? coinbaseCommercePlugin
                : null,
            getSecret(character, "FAL_API_KEY") ||
            getSecret(character, "OPENAI_API_KEY") ||
            getSecret(character, "VENICE_API_KEY") ||
            getSecret(character, "HEURIST_API_KEY")
                ? imageGenerationPlugin
                : null,
<<<<<<< HEAD
            getSecret(character, "FAL_API_KEY")
                ? ThreeDGenerationPlugin
                : null,
=======
            getSecret(character, "FAL_API_KEY") ? ThreeDGenerationPlugin : null,
>>>>>>> 9c5b91e4
            ...(getSecret(character, "COINBASE_API_KEY") &&
            getSecret(character, "COINBASE_PRIVATE_KEY")
                ? [
                      coinbaseMassPaymentsPlugin,
                      tradePlugin,
                      tokenContractPlugin,
                      advancedTradePlugin,
                  ]
                : []),
            ...(teeMode !== TEEMode.OFF && walletSecretSalt
                ? [teePlugin, solanaPlugin]
                : []),
            getSecret(character, "COINBASE_API_KEY") &&
            getSecret(character, "COINBASE_PRIVATE_KEY") &&
            getSecret(character, "COINBASE_NOTIFICATION_URI")
                ? webhookPlugin
                : null,
            getSecret(character, "EVM_PROVIDER_URL") ? goatPlugin : null,
            getSecret(character, "ABSTRACT_PRIVATE_KEY")
                ? abstractPlugin
                : null,
            getSecret(character, "FLOW_ADDRESS") &&
            getSecret(character, "FLOW_PRIVATE_KEY")
                ? flowPlugin
                : null,
            getSecret(character, "APTOS_PRIVATE_KEY") ? aptosPlugin : null,
            getSecret(character, "MVX_PRIVATE_KEY") ? multiversxPlugin : null,
            getSecret(character, "ZKSYNC_PRIVATE_KEY") ? zksyncEraPlugin : null,
            getSecret(character, "CRONOSZKEVM_PRIVATE_KEY")
                ? cronosZkEVMPlugin
                : null,
            getSecret(character, "TON_PRIVATE_KEY") ? tonPlugin : null,
            getSecret(character, "SUI_PRIVATE_KEY") ? suiPlugin : null,
            getSecret(character, "STORY_PRIVATE_KEY") ? storyPlugin : null,
            getSecret(character, "SQUID_SDK_URL") &&
            getSecret(character, "SQUID_INTEGRATOR_ID") &&
            getSecret(character, "SQUID_EVM_ADDRESS") &&
            getSecret(character, "SQUID_EVM_PRIVATE_KEY")
                ? squidRouterPlugin
                : null,
        ].filter(Boolean),
        providers: [],
        actions: [],
        services: [],
        managers: [],
        cacheManager: cache,
        fetch: logFetch,
    });
}

function initializeFsCache(baseDir: string, character: Character) {
    const cacheDir = path.resolve(baseDir, character.id, "cache");

    const cache = new CacheManager(new FsCacheAdapter(cacheDir));
    return cache;
}

function initializeDbCache(character: Character, db: IDatabaseCacheAdapter) {
    const cache = new CacheManager(new DbCacheAdapter(db, character.id));
    return cache;
}

function initializeCache(
    cacheStore: string,
    character: Character,
    baseDir?: string,
    db?: IDatabaseCacheAdapter
) {
    switch (cacheStore) {
        case CacheStore.REDIS:
            if (process.env.REDIS_URL) {
                elizaLogger.info("Connecting to Redis...");
                const redisClient = new RedisClient(process.env.REDIS_URL);
                return new CacheManager(
                    new DbCacheAdapter(redisClient, character.id) // Using DbCacheAdapter since RedisClient also implements IDatabaseCacheAdapter
                );
            } else {
                throw new Error("REDIS_URL environment variable is not set.");
            }

        case CacheStore.DATABASE:
            if (db) {
                elizaLogger.info("Using Database Cache...");
                return initializeDbCache(character, db);
            } else {
                throw new Error(
                    "Database adapter is not provided for CacheStore.Database."
                );
            }

        case CacheStore.FILESYSTEM:
            elizaLogger.info("Using File System Cache...");
            return initializeFsCache(baseDir, character);

        default:
            throw new Error(
                `Invalid cache store: ${cacheStore} or required configuration missing.`
            );
    }
}

async function startAgent(
    character: Character,
    directClient: DirectClient
): Promise<AgentRuntime> {
    let db: IDatabaseAdapter & IDatabaseCacheAdapter;
    try {
        character.id ??= stringToUuid(character.name);
        character.username ??= character.name;

        const token = getTokenForProvider(character.modelProvider, character);
        const dataDir = path.join(__dirname, "../data");

        if (!fs.existsSync(dataDir)) {
            fs.mkdirSync(dataDir, { recursive: true });
        }

        db = initializeDatabase(dataDir) as IDatabaseAdapter &
            IDatabaseCacheAdapter;

        await db.init();

        const cache = initializeCache(
            process.env.CACHE_STORE ?? CacheStore.DATABASE,
            character,
            "",
            db
        ); // "" should be replaced with dir for file system caching. THOUGHTS: might probably make this into an env
        const runtime: AgentRuntime = await createAgent(
            character,
            db,
            cache,
            token
        );

        // start services/plugins/process knowledge
        await runtime.initialize();

        // start assigned clients
        runtime.clients = await initializeClients(character, runtime);

        // add to container
        directClient.registerAgent(runtime);

        // report to console
        elizaLogger.debug(`Started ${character.name} as ${runtime.agentId}`);

        return runtime;
    } catch (error) {
        elizaLogger.error(
            `Error starting agent for character ${character.name}:`,
            error
        );
        elizaLogger.error(error);
        if (db) {
            await db.close();
        }
        throw error;
    }
}

const checkPortAvailable = (port: number): Promise<boolean> => {
    return new Promise((resolve) => {
        const server = net.createServer();

        server.once("error", (err: NodeJS.ErrnoException) => {
            if (err.code === "EADDRINUSE") {
                resolve(false);
            }
        });

        server.once("listening", () => {
            server.close();
            resolve(true);
        });

        server.listen(port);
    });
};

const startAgents = async () => {
    const directClient = new DirectClient();
    let serverPort = parseInt(settings.SERVER_PORT || "3000");
    const args = parseArguments();
    let charactersArg = args.characters || args.character;
    let characters = [defaultCharacter];

    if (charactersArg) {
        characters = await loadCharacters(charactersArg);
    }

    try {
        for (const character of characters) {
            await startAgent(character, directClient);
        }
    } catch (error) {
        elizaLogger.error("Error starting agents:", error);
    }

    // Find available port
    while (!(await checkPortAvailable(serverPort))) {
        elizaLogger.warn(
            `Port ${serverPort} is in use, trying ${serverPort + 1}`
        );
        serverPort++;
    }

    // upload some agent functionality into directClient
    directClient.startAgent = async (character: Character) => {
        // wrap it so we don't have to inject directClient later
        return startAgent(character, directClient);
    };

    directClient.start(serverPort);

    if (serverPort !== parseInt(settings.SERVER_PORT || "3000")) {
        elizaLogger.log(`Server started on alternate port ${serverPort}`);
    }

    elizaLogger.log(
        "Run `pnpm start:client` to start the client and visit the outputted URL (http://localhost:5173) to chat with your agents. When running multiple agents, use client with different port `SERVER_PORT=3001 pnpm start:client`"
    );
};

startAgents().catch((error) => {
    elizaLogger.error("Unhandled error in startAgents:", error);
    process.exit(1);
});<|MERGE_RESOLUTION|>--- conflicted
+++ resolved
@@ -538,13 +538,7 @@
             getSecret(character, "HEURIST_API_KEY")
                 ? imageGenerationPlugin
                 : null,
-<<<<<<< HEAD
-            getSecret(character, "FAL_API_KEY")
-                ? ThreeDGenerationPlugin
-                : null,
-=======
             getSecret(character, "FAL_API_KEY") ? ThreeDGenerationPlugin : null,
->>>>>>> 9c5b91e4
             ...(getSecret(character, "COINBASE_API_KEY") &&
             getSecret(character, "COINBASE_PRIVATE_KEY")
                 ? [
@@ -585,6 +579,7 @@
             getSecret(character, "SQUID_EVM_PRIVATE_KEY")
                 ? squidRouterPlugin
                 : null,
+
         ].filter(Boolean),
         providers: [],
         actions: [],
