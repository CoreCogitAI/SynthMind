--- conflicted
+++ resolved
@@ -29,15 +29,13 @@
 import Database from "better-sqlite3";
 import fs from "fs";
 import yargs from "yargs";
-<<<<<<< HEAD
-=======
+
 import path from "path";
 import { fileURLToPath } from "url";
 import { character } from "./character";
 
 const __filename = fileURLToPath(import.meta.url); // get the resolved path to the file
 const __dirname = path.dirname(__filename); // get the name of the directory
->>>>>>> 47fc9132
 
 import { getTokenForProvider } from "./libs/utils.ts";
 import { character } from "./character.ts";
@@ -115,67 +113,7 @@
     return loadedCharacters;
 }
 
-<<<<<<< HEAD
 function initializeDatabase() {
-=======
-export function getTokenForProvider(
-    provider: ModelProviderName,
-    character: Character
-) {
-    switch (provider) {
-        case ModelProviderName.OPENAI:
-            return (
-                character.settings?.secrets?.OPENAI_API_KEY ||
-                settings.OPENAI_API_KEY
-            );
-        case ModelProviderName.LLAMACLOUD:
-            return (
-                character.settings?.secrets?.LLAMACLOUD_API_KEY ||
-                settings.LLAMACLOUD_API_KEY ||
-                character.settings?.secrets?.TOGETHER_API_KEY ||
-                settings.TOGETHER_API_KEY ||
-                character.settings?.secrets?.XAI_API_KEY ||
-                settings.XAI_API_KEY ||
-                character.settings?.secrets?.OPENAI_API_KEY ||
-                settings.OPENAI_API_KEY
-            );
-        case ModelProviderName.ANTHROPIC:
-            return (
-                character.settings?.secrets?.ANTHROPIC_API_KEY ||
-                character.settings?.secrets?.CLAUDE_API_KEY ||
-                settings.ANTHROPIC_API_KEY ||
-                settings.CLAUDE_API_KEY
-            );
-        case ModelProviderName.REDPILL:
-            return (
-                character.settings?.secrets?.REDPILL_API_KEY ||
-                settings.REDPILL_API_KEY
-            );
-        case ModelProviderName.OPENROUTER:
-            return (
-                character.settings?.secrets?.OPENROUTER ||
-                settings.OPENROUTER_API_KEY
-            );
-        case ModelProviderName.GROK:
-            return (
-                character.settings?.secrets?.GROK_API_KEY ||
-                settings.GROK_API_KEY
-            );
-        case ModelProviderName.HEURIST:
-            return (
-                character.settings?.secrets?.HEURIST_API_KEY ||
-                settings.HEURIST_API_KEY
-            );
-        case ModelProviderName.GROQ:
-            return (
-                character.settings?.secrets?.GROQ_API_KEY ||
-                settings.GROQ_API_KEY
-            );
-    }
-}
-
-function initializeDatabase(dataDir: string) {
->>>>>>> 47fc9132
     if (process.env.POSTGRES_URL) {
         const db = new PostgresDatabaseAdapter({
             connectionString: process.env.POSTGRES_URL,
@@ -277,9 +215,6 @@
     });
 }
 
-<<<<<<< HEAD
-async function startAgent(character: Character) {
-=======
 function intializeFsCache(baseDir: string, character: Character) {
     const cacheDir = path.resolve(baseDir, character.id, "cache");
 
@@ -293,7 +228,6 @@
 }
 
 async function startAgent(character: Character, directClient: DirectClient) {
->>>>>>> 47fc9132
     try {
         character.id ??= stringToUuid(character.name);
 
@@ -313,11 +247,6 @@
 
         const clients = await initializeClients(character, runtime);
 
-<<<<<<< HEAD
-=======
-        directClient.registerAgent(runtime);
-
->>>>>>> 47fc9132
         return clients;
     } catch (error) {
         elizaLogger.error(
